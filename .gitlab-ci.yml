# set to local images because too long execution
image: onegreyonewhite/tox:tox

variables:
  TESTS: "polemarch.main.tests"
  GET_SOURCES_ATTEMPTS: 3
  ARTIFACT_DOWNLOAD_ATTEMPTS: 3
  RESTORE_CACHE_ATTEMPTS: 3
  DJANGO_LOG_LEVEL: 'CRITICAL'

stages:
  - code_standarts
  - build
  - test
  - packaging-test
  - release
  - publish

# Test templates
###########################################
.branch_tests_template: &branch_tests
  stage: test
  image: onegreyonewhite/tox:tox
  variables:
    TOX_ENVS: ""
  script:
   - make test ENVS=$TOX_ENVS
   - make build-clean
   - coverage html
  artifacts:
    name: "coverage_branch(${CI_BUILD_REF_NAME})_${CI_BUILD_ID}"
    expire_in: 1 hour
    paths:
    - htmlcov/
    - dist/
  except:
    - GUI
    - tags
  retry: 2

.pack_tamplate: &packing-test
  stage: packaging-test
  image: onegreyonewhite/tox:tox
  variables:
    MYSQL_ROOT_PASSWORD: 'polemarch'
    MYSQL_DATABASE: 'polemarch'
    MYSQL_USER: 'polemarch'
    MYSQL_PASSWORD: 'polemarch'
    RABBITMQ_DEFAULT_USER: 'polemarch'
    RABBITMQ_DEFAULT_PASS: 'polemarch'
    RABBITMQ_DEFAULT_VHOST: 'polemarch'
  services:
    - name: 'mysql:latest'
      alias: 'db-server'
    - name: 'memcached'
      alias: 'cache-server'
    - name: 'memcached'
      alias: 'locks-server'
    - name: 'rabbitmq:latest'
      alias: 'rabbitmq-server'
  artifacts:
    name: "package($CI_BUILD_NAME)"
    expire_in: 1 hour
    paths:
    - dist/
  allow_failure: false
  only:
    - developer
    - make_bin_packages
  retry: 2

# Branch tests
###########################################
code_style:
  stage: code_standarts
  image: onegreyonewhite/tox:tox
  script:
   - make test ENVS=flake,pylint
  only:
    - /^.{0,}issue_.*$/
    - developer
    - master
  retry: 2

py27-django111-install:
  <<: *branch_tests
  variables:
    TOX_ENVS: "$CI_BUILD_NAME"

py36-django111-install:
  <<: *branch_tests
  variables:
    TOX_ENVS: "$CI_BUILD_NAME"

default_rpm_tests:
  <<: *packing-test
  script:
   - cat /etc/hosts
   - make rpm RELEASE=${CI_BUILD_ID}
   - sudo yum install dist/*.rpm -y -q
   - sudo cat test_settings.ini > /etc/polemarch/settings.ini
   - sudo chown polemarch:polemarch /etc/polemarch/settings.ini
   - sudo -H -u polemarch /opt/polemarch/bin/pip install -r requirements-test.txt
   - sudo -H -u polemarch /opt/polemarch/bin/polemarchctl test -v2 polemarch.main.tests

default_oracle_tests:
  <<: *packing-test
  image: onegreyonewhite/tox:oracle
  script:
   - cat /etc/hosts
   - make rpm RELEASE=${CI_BUILD_ID}
   - sudo yum install dist/*.rpm -y -q
   - sudo cat test_settings.ini > /etc/polemarch/settings.ini
   - sudo chown polemarch:polemarch /etc/polemarch/settings.ini
   - sudo -H -u polemarch /opt/polemarch/bin/pip install -r requirements-test.txt
   - sudo -H -u polemarch /opt/polemarch/bin/polemarchctl test -v2 polemarch.main.tests

default_deb_tests:
  <<: *packing-test
  image: onegreyonewhite/tox:ubuntu
  script:
   - cat /etc/hosts
   - make deb RELEASE=${CI_BUILD_ID}
   - echo "echo 'hello'" > /bin/systemctl
   - sudo apt install ./dist/*.deb -y -q
   - sudo cat test_settings.ini > /etc/polemarch/settings.ini
   - sudo chown polemarch:polemarch /etc/polemarch/settings.ini
   - sudo -H -u polemarch /opt/polemarch/bin/pip install -r requirements-test.txt
   - sudo -H -u polemarch /opt/polemarch/bin/polemarchctl test -v2 polemarch.main.tests

# Realese
###########################################
release_rpm:
  stage: release
  only:
   - tags
  script:
   - make rpm
  allow_failure: false
  artifacts:
    name: "release-rpm-${CI_BUILD_REF_NAME}.${CI_BUILD_ID}"
    paths:
    - dist/

release_deb:
  stage: release
  only:
   - tags
  image: onegreyonewhite/tox:ubuntu
  script:
   - make deb
  allow_failure: false
  artifacts:
    name: "release-rpm-${CI_BUILD_REF_NAME}.${CI_BUILD_ID}"
    paths:
    - dist/

release_pypi:
  stage: release
  only:
   - tags
  before_script:
  - pip install vstcompile[doc]
  script:
   - python2 setup.py compile
  allow_failure: true
<<<<<<< HEAD
  # when: manual
=======
>>>>>>> e33d5cb9
  artifacts:
    name: "release-rpm-${CI_BUILD_REF_NAME}.${CI_BUILD_ID}"
    paths:
    - dist/

publish_pypi:
  stage: publish
  image: onegreyonewhite/tox:ubuntu
  only:
   - tags
  script:
  - twine upload -u ${PYPI_UPLOAD_NAME} -p ${PYPI_UPLOAD_PASSWORD} dist/*.tar.gz

publish_github:
  stage: publish
  image: onegreyonewhite/tox:ubuntu
  only:
   - tags
  before_script:
  - npm install -g github-release-cli
  - git remote add gitlab https://gitlab-ci-token:${GITLAB_TOKEN}@gitlab.com/vstconsulting/polemarch.git
  - git remote add github https://${GITHUB_USER}:${GITHUB_TOKEN}@github.com/vstconsulting/polemarch.git
  script:
  - git push gitlab master
  - git push gitlab ${CI_COMMIT_TAG}
  - git push github master
  - git push github ${CI_COMMIT_TAG}
  - sleep 10
  - npm run github-release upload --owner vstconsulting --repo polemarch --tag="${CI_COMMIT_TAG}" --name="${CI_COMMIT_TAG}" --body="${CI_COMMIT_MESSAGE}" "dist/polemarch-${CI_COMMIT_TAG}-0.x86_64.rpm" "dist/polemarch_${CI_COMMIT_TAG}-0_amd64.deb" "dist/polemarch-${CI_COMMIT_TAG}.tar.gz"<|MERGE_RESOLUTION|>--- conflicted
+++ resolved
@@ -164,10 +164,6 @@
   script:
    - python2 setup.py compile
   allow_failure: true
-<<<<<<< HEAD
-  # when: manual
-=======
->>>>>>> e33d5cb9
   artifacts:
     name: "release-rpm-${CI_BUILD_REF_NAME}.${CI_BUILD_ID}"
     paths:
