--- conflicted
+++ resolved
@@ -29,8 +29,6 @@
             { prioritet:8, type:'js', name: "{% static 'js/common-utils.js' %}?v={{gui_version}}"},
             { prioritet:4, type:'js', name: "{% static 'AdminLTE-3.0.0/plugins/bootstrap/js/bootstrap.bundle.min.js' %}?v={{gui_version}}"},
             { prioritet:5, type:'js', name: "{% static 'AdminLTE-3.0.0/plugins/slimScroll/jquery.slimscroll.min.js' %}?v={{gui_version}}"},
-<<<<<<< HEAD
-=======
             { prioritet:9, type:'js', name: "{% static 'js/libs/spa.js' %}?v={{gui_version}}"},
             { prioritet:6, type:'js', name: "{% static 'js/guiCustomizer.js' %}?v={{gui_version}}"},
             { prioritet:7, type:'js', name: "{% static 'js/pmCustomizer.js' %}?v={{gui_version}}"},
@@ -49,7 +47,6 @@
              { prioritet:4, type:'js', name: "{% static 'js/libs/iziToast.min.js' %}?v={{gui_version}}"},
             { prioritet:4, type:'js', name: "{% static 'js/libs/iziModal.min.js' %}?v={{gui_version}}"},
             { prioritet:300, type:'tpl', name: "{% static 'templates/errorPage.html' %}?v={{gui_version}}"},
->>>>>>> 1ce3fb93
 
             { prioritet:8, type:'js', name: "{% static 'AdminLTE-3.0.0/min/js/adminlte.min.js' %}?v={{gui_version}}"},
 
