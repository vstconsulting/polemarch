from vstutils.settings import *

POLEMARCH_VERSION = PROJECT_VERSION
APACHE = False if ("runserver" in sys.argv) else True

# Directory for git projects
PROJECTS_DIR = config.get("main", "projects_dir", fallback="{HOME}/projects").format(**KWARGS)
os.makedirs(PROJECTS_DIR) if not os.path.exists(PROJECTS_DIR) else None

<<<<<<< HEAD
=======
ALLOWED_HOSTS = [item for item in config.get("web",
                                             "allowed_hosts",
                                             fallback="*").split(",") if item != ""]
SECURE_PROXY_SSL_HEADER = ('HTTP_X_FORWARDED_PROTOCOL', 'https')

>>>>>>> 55b57def
INSTALLED_APPS += [
    'polemarch.main',
    'polemarch.api',
]
<<<<<<< HEAD

=======
>>>>>>> 55b57def
MIDDLEWARE_CLASSES += [
    'polemarch.main.middleware.PolemarchHeadersMiddleware',
]

<<<<<<< HEAD
REST_FRAMEWORK["DEFAULT_PERMISSION_CLASSES"] = [
    "polemarch.api.permissions.ModelPermission",
]
=======
ROOT_URLCONF = 'polemarch.main.urls'
TEMPLATES[0]['DIRS'] += [
    os.path.join(BASE_DIR, 'main/templates'),
]

LDAP_SERVER = config.get("main", "ldap-server", fallback=None)
LDAP_DOMAIN = config.get("main", "ldap-default-domain", fallback='')

AUTHENTICATION_BACKENDS = [
    'django.contrib.auth.backends.ModelBackend',
    'polemarch.main.auth.LdapBackend',
]

# Rest Api settings
REST_FRAMEWORK["DEFAULT_PERMISSION_CLASSES"] = [
    "polemarch.api.permissions.ModelPermission",
]
REST_FRAMEWORK['EXCEPTION_HANDLER'] = 'polemarch.api.handlers.polemarch_exception_handler'
>>>>>>> 55b57def

REPO_BACKENDS = {
    "GIT": {
        "BACKEND": "polemarch.main.repo.Git",
        "OPTIONS": {
            "CLONE_KWARGS": {
                "depth": 1
            },
            "FETCH_KWARGS": {
            },
            "GIT_ENV": {
                "GLOBAL": {
                    "GIT_SSL_NO_VERIFY": "true"
                }
            }
        }
    },
    "TAR": {
        "BACKEND": "polemarch.main.repo.Tar",
    },
    "MANUAL": {
        "BACKEND": "polemarch.main.repo.Manual",
    }
}


TASKS_HANDLERS = {
    "REPO": {
        "BACKEND": "polemarch.main.tasks.tasks.RepoTask"
    },
    "SCHEDUER": {
        "BACKEND": "polemarch.main.tasks.tasks.ScheduledTask"
    },
    "MODULE": {
        "BACKEND": "polemarch.main.tasks.tasks.ExecuteAnsibleModule"
    },
    "PLAYBOOK": {
        "BACKEND": "polemarch.main.tasks.tasks.ExecuteAnsiblePlaybook"
    },
}

ACL = {
    "MODEL_HANDLERS": {
        "Default": "polemarch.main.acl.handlers.Default"
    }
}

HOOKS = {
    "HTTP": {
        "BACKEND": 'polemarch.main.hooks.http.Backend'
    },
    "SCRIPT": {
        "BACKEND": 'polemarch.main.hooks.script.Backend'
    },
}

HOOKS_DIR = config.get("main", "hooks_dir", fallback="/tmp")

API_URL = VST_API_URL
API = {
<<<<<<< HEAD
    VST_API_VERSION : {
=======
    VST_API_VERSION: {
>>>>>>> 55b57def
        r'users': {'view': 'polemarch.api.v1.views.UserViewSet'},
        r'teams': {'view': 'polemarch.api.v1.views.TeamViewSet'},
        r'hosts': {'view': 'polemarch.api.v1.views.HostViewSet'},
        r'groups': {'view': 'polemarch.api.v1.views.GroupViewSet'},
        r'inventories': {'view': 'polemarch.api.v1.views.InventoryViewSet'},
        r'projects': {'view': 'polemarch.api.v1.views.ProjectViewSet'},
        r'tasks': {'view': 'polemarch.api.v1.views.TaskViewSet'},
        r'periodic-tasks': {'view': 'polemarch.api.v1.views.PeriodicTaskViewSet'},
        r'templates': {'view': 'polemarch.api.v1.views.TemplateViewSet'},
<<<<<<< HEAD
        r'history': {'view': 'polemarch.api.v1.views.HistoryViewSet', "op_types": ['get', 'del']},
=======
        r'history': {'view': 'polemarch.api.v1.views.HistoryViewSet', 'op_types': ['get', 'del']},
>>>>>>> 55b57def
        r'ansible': {'view': 'polemarch.api.v1.views.AnsibleViewSet', 'op_types': ['get']},
        r'stats': {'view': 'polemarch.api.v1.views.StatisticViewSet', 'op_types': ['get']},
        r'hooks': {'view': 'polemarch.api.v1.views.HookViewSet'},
        r'token': {'view': 'polemarch.api.v1.views.TokenView', 'type': 'view'},
        r'_bulk': {'view': 'polemarch.api.v1.views.BulkViewSet', 'type': 'view'},
    }
}


if "test" in sys.argv:
    REPO_BACKENDS["TEST"] = {
        "BACKEND": "polemarch.main.tests.repo_backends.Test",
    }
    PROJECTS_DIR = '/tmp/polemarch_projects' + str(PY_VER)
    os.makedirs(PROJECTS_DIR) if not os.path.exists(PROJECTS_DIR) else None<|MERGE_RESOLUTION|>--- conflicted
+++ resolved
@@ -7,50 +7,18 @@
 PROJECTS_DIR = config.get("main", "projects_dir", fallback="{HOME}/projects").format(**KWARGS)
 os.makedirs(PROJECTS_DIR) if not os.path.exists(PROJECTS_DIR) else None
 
-<<<<<<< HEAD
-=======
-ALLOWED_HOSTS = [item for item in config.get("web",
-                                             "allowed_hosts",
-                                             fallback="*").split(",") if item != ""]
-SECURE_PROXY_SSL_HEADER = ('HTTP_X_FORWARDED_PROTOCOL', 'https')
-
->>>>>>> 55b57def
 INSTALLED_APPS += [
     'polemarch.main',
     'polemarch.api',
 ]
-<<<<<<< HEAD
 
-=======
->>>>>>> 55b57def
 MIDDLEWARE_CLASSES += [
     'polemarch.main.middleware.PolemarchHeadersMiddleware',
 ]
 
-<<<<<<< HEAD
 REST_FRAMEWORK["DEFAULT_PERMISSION_CLASSES"] = [
     "polemarch.api.permissions.ModelPermission",
 ]
-=======
-ROOT_URLCONF = 'polemarch.main.urls'
-TEMPLATES[0]['DIRS'] += [
-    os.path.join(BASE_DIR, 'main/templates'),
-]
-
-LDAP_SERVER = config.get("main", "ldap-server", fallback=None)
-LDAP_DOMAIN = config.get("main", "ldap-default-domain", fallback='')
-
-AUTHENTICATION_BACKENDS = [
-    'django.contrib.auth.backends.ModelBackend',
-    'polemarch.main.auth.LdapBackend',
-]
-
-# Rest Api settings
-REST_FRAMEWORK["DEFAULT_PERMISSION_CLASSES"] = [
-    "polemarch.api.permissions.ModelPermission",
-]
-REST_FRAMEWORK['EXCEPTION_HANDLER'] = 'polemarch.api.handlers.polemarch_exception_handler'
->>>>>>> 55b57def
 
 REPO_BACKENDS = {
     "GIT": {
@@ -111,11 +79,7 @@
 
 API_URL = VST_API_URL
 API = {
-<<<<<<< HEAD
-    VST_API_VERSION : {
-=======
     VST_API_VERSION: {
->>>>>>> 55b57def
         r'users': {'view': 'polemarch.api.v1.views.UserViewSet'},
         r'teams': {'view': 'polemarch.api.v1.views.TeamViewSet'},
         r'hosts': {'view': 'polemarch.api.v1.views.HostViewSet'},
@@ -125,11 +89,7 @@
         r'tasks': {'view': 'polemarch.api.v1.views.TaskViewSet'},
         r'periodic-tasks': {'view': 'polemarch.api.v1.views.PeriodicTaskViewSet'},
         r'templates': {'view': 'polemarch.api.v1.views.TemplateViewSet'},
-<<<<<<< HEAD
         r'history': {'view': 'polemarch.api.v1.views.HistoryViewSet', "op_types": ['get', 'del']},
-=======
-        r'history': {'view': 'polemarch.api.v1.views.HistoryViewSet', 'op_types': ['get', 'del']},
->>>>>>> 55b57def
         r'ansible': {'view': 'polemarch.api.v1.views.AnsibleViewSet', 'op_types': ['get']},
         r'stats': {'view': 'polemarch.api.v1.views.StatisticViewSet', 'op_types': ['get']},
         r'hooks': {'view': 'polemarch.api.v1.views.HookViewSet'},
