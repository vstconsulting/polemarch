<li class="header">MAIN NAVIGATION</li>

<li id="menu-home"><a href="/"  onclick="return spajs.openURL(this.href);" ><i class="fa fa-dashboard"></i> <span class="li-header-span">Home</span></a></li>
<li class="pm-treeview" id="menu-projects">
    <a href="/?projects"  onclick="return spajs.openURL(this.href);">
        <i class="glyphicon glyphicon-blackboard"></i> <span class="li-header-span">Projects</span>
    </a>
    <ul class="pm-treeview-menu">
        <li class="group-header-copy" id="menu-projects-projects"><a href="/?projects"  onclick="return spajs.openURL(this.href);" ><span>Projects</span></a></li>
        <li id="menu-projects-templates"><a href="/?templates"  onclick="return spajs.openURL(this.href);" ><!--<i class="glyphicon glyphicon-cog"></i> --><span>Templates</span></a></li>
    </ul>
</li>
<li class="pm-treeview" id="menu-inventories">
    <a href="/?inventories"  onclick="return spajs.openURL(this.href);">
        <i class="fa fa-folder"></i> <span class="li-header-span">Inventories</span>
    </a>
    <ul class="pm-treeview-menu">
        <li class="group-header-copy" id="menu-inventories-inventories"><a href="/?inventories"  onclick="return spajs.openURL(this.href);" ><span>Inventories</span></a></li>
        <li id="menu-inventories-groups"><a href="/?groups"  onclick="return spajs.openURL(this.href);" ><!--<i class="glyphicon glyphicon-th-large"></i> --> <span>Groups</span></a></li>
        <li id="menu-inventories-hosts"><a href="/?hosts"  onclick="return spajs.openURL(this.href);" ><!--<i class="glyphicon glyphicon-tasks"></i> --> <span>Hosts</span></a></li>
    </ul>
</li>


<li id="menu-history"><a href="/?history"  onclick="return spajs.openURL(this.href);" ><i class="glyphicon glyphicon-calendar"></i> <span class="li-header-span">History</span></a></li>
<li id="menu-users"><a href="/?users"  onclick="return spajs.openURL(this.href);" ><i class="fa fa-user"></i> <span class="li-header-span">Users</span></a></li>
<li id="menu-docs"><a href="/docs/index.html"><i class="fa fa-book"></i> <span class="li-header-span">Documentation</span></a></li>
<<<<<<< HEAD
 
=======

<script>
    function setActiveMenuLiBase()
    {
        if(/\?projects/.test(window.location.href) || /\?project/.test(window.location.href) ||
            /\?new-project/.test(window.location.href))
        {
            $("#menu-projects").removeClass("pm-treeview");
            $("#menu-projects").addClass("active pm-treeview-active");
            $("#menu-projects").addClass("active-bold");
        }
        else if(/\?templates/.test(window.location.href) ||
            /\?template/.test(window.location.href))
        {
            $("#menu-projects").removeClass("pm-treeview");
            $("#menu-projects").addClass("active pm-treeview-active");
            $("#menu-projects-templates").addClass("active-bold");
        }
        else if(/\?hosts/.test(window.location.href) || /\?host/.test(window.location.href) ||
            /\?new-host/.test(window.location.href) || /\?group\/([0-9]+)\/new-host/.test(window.location.href))
        {
            $("#menu-inventories").removeClass("pm-treeview");
            $("#menu-inventories").addClass("active pm-treeview-active");
            $("#menu-inventories-hosts").addClass("active-bold");
        }
        else if(/\?new-group/.test(window.location.href) || /\?groups/.test(window.location.href) ||
            /\?group/.test(window.location.href) || /\?inventory\/([0-9]+)\/new-group/.test(window.location.href))
        {
            $("#menu-inventories").removeClass("pm-treeview");
            $("#menu-inventories").addClass("active pm-treeview-active");
            $("#menu-inventories-groups").addClass("active-bold");
        }
        else if(/\?inventories/.test(window.location.href) || /\?inventory/.test(window.location.href) ||
            /\?new-inventory/.test(window.location.href))
        {
            $("#menu-inventories").removeClass("pm-treeview");
            $("#menu-inventories").addClass("active pm-treeview-active");
            $("#menu-inventories").addClass("active-bold");
        }
        else if(/\?history/.test(window.location.href)){

            $("#menu-history").addClass("active pm-treeview-active");
            $("#menu-history").addClass("active-bold");
        }
        else if(/\?users/.test(window.location.href) || /\?user/.test(window.location.href) ||
            /\?new-user/.test(window.location.href) || /\?profile/.test(window.location.href))
        {
            $("#menu-users").addClass("active pm-treeview-active");
            $("#menu-users").addClass("active-bold");
        }
        else if(/\/api\//.test(window.location.href))
        {

        }
        else
        {
            $("#menu-home").addClass("active pm-treeview-active");
            $("#menu-home").addClass("active-bold");
        }
    }
    function setActiveMenuLi()
    {
        if($('li').is('.pm-treeview-active'))
        {
            var t=$(".pm-treeview-active");
            for(var i=0; i<t.length; i++)
            {
                $(t).removeClass("active");
                $(t).removeClass("pm-treeview-active");
                $(t).addClass("pm-treeview");
            }
        }

        if($('li').is(".pm-treeview"))
        {
            var s=$(".treeview");
            for(var i=0; i<s.length; i++)
            {
                $(s).removeClass("active");
            }
        }

        if($('li').is('.active-bold'))
        {
            var g=$(".active-bold");
            for(var i=0; i<g.length; i++)
            {
                $(g).removeClass("active-bold");
            }
        }

        return setActiveMenuLiBase();
    }
    setActiveMenuLiBase();
</script>
<!--
<li>
    <a href="pages/widgets.html">
        <i class="fa fa-th"></i> <span>Widgets</span>
        <span class="pull-right-container">
            <small class="label pull-right bg-green">new</small>
        </span>
    </a>
</li> 
<li>
    <a href="pages/calendar.html">
        <i class="fa fa-calendar"></i> <span>Calendar</span>
        <span class="pull-right-container">
            <small class="label pull-right bg-red">3</small>
            <small class="label pull-right bg-blue">17</small>
        </span>
    </a>
</li>
<li>
    <a href="pages/mailbox/mailbox.html">
        <i class="fa fa-envelope"></i> <span>Mailbox</span>
        <span class="pull-right-container">
            <small class="label pull-right bg-yellow">12</small>
            <small class="label pull-right bg-green">16</small>
            <small class="label pull-right bg-red">5</small>
        </span>
    </a>
</li>
<li class="treeview">
    <a href="#">
        <i class="fa fa-share"></i> <span>Multilevel</span>
        <span class="pull-right-container">
            <i class="fa fa-angle-left pull-right"></i>
        </span>
    </a>
    <ul class="treeview-menu">
        <li><a href="#"><i class="fa fa-circle-o"></i> Level One</a></li>
        <li>
            <a href="#"><i class="fa fa-circle-o"></i> Level One
                <span class="pull-right-container">
                    <i class="fa fa-angle-left pull-right"></i>
                </span>
            </a>
            <ul class="treeview-menu">
                <li><a href="#"><i class="fa fa-circle-o"></i> Level Two</a></li>
                <li>
                    <a href="#"><i class="fa fa-circle-o"></i> Level Two
                        <span class="pull-right-container">
                            <i class="fa fa-angle-left pull-right"></i>
                        </span>
                    </a>
                    <ul class="treeview-menu">
                        <li><a href="#"><i class="fa fa-circle-o"></i> Level Three</a></li>
                        <li><a href="#"><i class="fa fa-circle-o"></i> Level Three</a></li>
                    </ul>
                </li>
            </ul>
        </li>
        <li><a href="#"><i class="fa fa-circle-o"></i> Level One</a></li>
    </ul>
</li>


<li class="header">LABELS</li>
<li><a href="#"><i class="fa fa-circle-o text-red"></i> <span>Important</span></a></li>
<li><a href="#"><i class="fa fa-circle-o text-yellow"></i> <span>Warning</span></a></li>
<li><a href="#"><i class="fa fa-circle-o text-aqua"></i> <span>Information</span></a></li>-->
>>>>>>> 335773f1
<|MERGE_RESOLUTION|>--- conflicted
+++ resolved
@@ -25,169 +25,4 @@
 <li id="menu-history"><a href="/?history"  onclick="return spajs.openURL(this.href);" ><i class="glyphicon glyphicon-calendar"></i> <span class="li-header-span">History</span></a></li>
 <li id="menu-users"><a href="/?users"  onclick="return spajs.openURL(this.href);" ><i class="fa fa-user"></i> <span class="li-header-span">Users</span></a></li>
 <li id="menu-docs"><a href="/docs/index.html"><i class="fa fa-book"></i> <span class="li-header-span">Documentation</span></a></li>
-<<<<<<< HEAD
- 
-=======
-
-<script>
-    function setActiveMenuLiBase()
-    {
-        if(/\?projects/.test(window.location.href) || /\?project/.test(window.location.href) ||
-            /\?new-project/.test(window.location.href))
-        {
-            $("#menu-projects").removeClass("pm-treeview");
-            $("#menu-projects").addClass("active pm-treeview-active");
-            $("#menu-projects").addClass("active-bold");
-        }
-        else if(/\?templates/.test(window.location.href) ||
-            /\?template/.test(window.location.href))
-        {
-            $("#menu-projects").removeClass("pm-treeview");
-            $("#menu-projects").addClass("active pm-treeview-active");
-            $("#menu-projects-templates").addClass("active-bold");
-        }
-        else if(/\?hosts/.test(window.location.href) || /\?host/.test(window.location.href) ||
-            /\?new-host/.test(window.location.href) || /\?group\/([0-9]+)\/new-host/.test(window.location.href))
-        {
-            $("#menu-inventories").removeClass("pm-treeview");
-            $("#menu-inventories").addClass("active pm-treeview-active");
-            $("#menu-inventories-hosts").addClass("active-bold");
-        }
-        else if(/\?new-group/.test(window.location.href) || /\?groups/.test(window.location.href) ||
-            /\?group/.test(window.location.href) || /\?inventory\/([0-9]+)\/new-group/.test(window.location.href))
-        {
-            $("#menu-inventories").removeClass("pm-treeview");
-            $("#menu-inventories").addClass("active pm-treeview-active");
-            $("#menu-inventories-groups").addClass("active-bold");
-        }
-        else if(/\?inventories/.test(window.location.href) || /\?inventory/.test(window.location.href) ||
-            /\?new-inventory/.test(window.location.href))
-        {
-            $("#menu-inventories").removeClass("pm-treeview");
-            $("#menu-inventories").addClass("active pm-treeview-active");
-            $("#menu-inventories").addClass("active-bold");
-        }
-        else if(/\?history/.test(window.location.href)){
-
-            $("#menu-history").addClass("active pm-treeview-active");
-            $("#menu-history").addClass("active-bold");
-        }
-        else if(/\?users/.test(window.location.href) || /\?user/.test(window.location.href) ||
-            /\?new-user/.test(window.location.href) || /\?profile/.test(window.location.href))
-        {
-            $("#menu-users").addClass("active pm-treeview-active");
-            $("#menu-users").addClass("active-bold");
-        }
-        else if(/\/api\//.test(window.location.href))
-        {
-
-        }
-        else
-        {
-            $("#menu-home").addClass("active pm-treeview-active");
-            $("#menu-home").addClass("active-bold");
-        }
-    }
-    function setActiveMenuLi()
-    {
-        if($('li').is('.pm-treeview-active'))
-        {
-            var t=$(".pm-treeview-active");
-            for(var i=0; i<t.length; i++)
-            {
-                $(t).removeClass("active");
-                $(t).removeClass("pm-treeview-active");
-                $(t).addClass("pm-treeview");
-            }
-        }
-
-        if($('li').is(".pm-treeview"))
-        {
-            var s=$(".treeview");
-            for(var i=0; i<s.length; i++)
-            {
-                $(s).removeClass("active");
-            }
-        }
-
-        if($('li').is('.active-bold'))
-        {
-            var g=$(".active-bold");
-            for(var i=0; i<g.length; i++)
-            {
-                $(g).removeClass("active-bold");
-            }
-        }
-
-        return setActiveMenuLiBase();
-    }
-    setActiveMenuLiBase();
-</script>
-<!--
-<li>
-    <a href="pages/widgets.html">
-        <i class="fa fa-th"></i> <span>Widgets</span>
-        <span class="pull-right-container">
-            <small class="label pull-right bg-green">new</small>
-        </span>
-    </a>
-</li> 
-<li>
-    <a href="pages/calendar.html">
-        <i class="fa fa-calendar"></i> <span>Calendar</span>
-        <span class="pull-right-container">
-            <small class="label pull-right bg-red">3</small>
-            <small class="label pull-right bg-blue">17</small>
-        </span>
-    </a>
-</li>
-<li>
-    <a href="pages/mailbox/mailbox.html">
-        <i class="fa fa-envelope"></i> <span>Mailbox</span>
-        <span class="pull-right-container">
-            <small class="label pull-right bg-yellow">12</small>
-            <small class="label pull-right bg-green">16</small>
-            <small class="label pull-right bg-red">5</small>
-        </span>
-    </a>
-</li>
-<li class="treeview">
-    <a href="#">
-        <i class="fa fa-share"></i> <span>Multilevel</span>
-        <span class="pull-right-container">
-            <i class="fa fa-angle-left pull-right"></i>
-        </span>
-    </a>
-    <ul class="treeview-menu">
-        <li><a href="#"><i class="fa fa-circle-o"></i> Level One</a></li>
-        <li>
-            <a href="#"><i class="fa fa-circle-o"></i> Level One
-                <span class="pull-right-container">
-                    <i class="fa fa-angle-left pull-right"></i>
-                </span>
-            </a>
-            <ul class="treeview-menu">
-                <li><a href="#"><i class="fa fa-circle-o"></i> Level Two</a></li>
-                <li>
-                    <a href="#"><i class="fa fa-circle-o"></i> Level Two
-                        <span class="pull-right-container">
-                            <i class="fa fa-angle-left pull-right"></i>
-                        </span>
-                    </a>
-                    <ul class="treeview-menu">
-                        <li><a href="#"><i class="fa fa-circle-o"></i> Level Three</a></li>
-                        <li><a href="#"><i class="fa fa-circle-o"></i> Level Three</a></li>
-                    </ul>
-                </li>
-            </ul>
-        </li>
-        <li><a href="#"><i class="fa fa-circle-o"></i> Level One</a></li>
-    </ul>
-</li>
-
-
-<li class="header">LABELS</li>
-<li><a href="#"><i class="fa fa-circle-o text-red"></i> <span>Important</span></a></li>
-<li><a href="#"><i class="fa fa-circle-o text-yellow"></i> <span>Warning</span></a></li>
-<li><a href="#"><i class="fa fa-circle-o text-aqua"></i> <span>Information</span></a></li>-->
->>>>>>> 335773f1
+ 