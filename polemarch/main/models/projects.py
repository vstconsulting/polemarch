# pylint: disable=protected-access,no-member,unused-argument
from __future__ import unicode_literals

import os
import logging
from collections import OrderedDict

import six
from django.conf import settings
from django.utils import timezone
from django.core.validators import ValidationError

from .. import utils
from . import hosts as hosts_models
from .vars import AbstractModel, AbstractVarsQuerySet, models
from ..exceptions import PMException
from ..utils import ModelHandlers
from .base import ManyToManyFieldACL
from ..tasks import SendHook


logger = logging.getLogger("polemarch")
PROJECTS_DIR = getattr(settings, "PROJECTS_DIR")


class ProjectQuerySet(AbstractVarsQuerySet):
    use_for_related_fields = True
    handlers = ModelHandlers("REPO_BACKENDS", "'repo_type' variable needed!")
    task_handlers = ModelHandlers("TASKS_HANDLERS", "Unknown execution type!")

    def create(self, **kwargs):
        project = super(ProjectQuerySet, self).create(**kwargs)
        project.start_repo_task("clone")
        return project


class Project(AbstractModel):
    objects       = ProjectQuerySet.as_manager()
    handlers      = objects._queryset_class.handlers
    task_handlers = objects._queryset_class.task_handlers
    repository    = models.CharField(max_length=2*1024)
    status        = models.CharField(max_length=32, default="NEW")
    inventories   = ManyToManyFieldACL(hosts_models.Inventory,
                                       blank=True, null=True)
    hosts         = ManyToManyFieldACL(hosts_models.Host,
                                       blank=True, null=True)
    groups        = ManyToManyFieldACL(hosts_models.Group,
                                       blank=True, null=True)

    class Meta:
        default_related_name = "projects"

    HIDDEN_VARS = [
        'repo_password',
    ]

    EXTRA_OPTIONS = {
        'initiator': 0,
        'initiator_type': 'project',
        'executor': None,
        'save_result': True,
        'template_option': None
    }

    def __unicode__(self):
        return str(self.name)  # pragma: no cover

    def get_hook_data(self, when):
        data = super(Project, self).get_hook_data(when)
        data['type'] = self.type
        data['repository'] = self.repository
        return data

    @property
    def path(self):
        return "{}/{}".format(PROJECTS_DIR, self.id)

    @property
    def repo_class(self):
        repo_type = self.vars.get("repo_type", "Null")
        return self.handlers(repo_type, self)

    @property
    def type(self):
        return self.variables.get(key="repo_type").value

    def _get_history(self, kind, mod_name, inventory, **extra):
<<<<<<< HEAD
        initiator = extra.pop("initiator", 0)
        initiator_type = extra.pop("initiator_type", "project")
        executor = extra.pop("executor", None)
        save_result = extra.pop("save_result", True)
=======
        extra_options = dict()
        for option in self.EXTRA_OPTIONS:
            extra_options[option] = extra.pop(option, self.EXTRA_OPTIONS[option])
        options = dict()
        if extra_options['template_option'] is not None:
            options['template_option'] = extra_options['template_option']
>>>>>>> 57bb7e4a
        command = kind.lower()
        ansible_args = dict(extra)
        utils.AnsibleArgumentsReference().validate_args(command, ansible_args)
        if not extra_options['save_result']:
            return None, extra
        from .tasks import History
        history_kwargs = dict(
            mode=mod_name, start_time=timezone.now(),
            inventory=inventory, project=self,
            kind=kind, raw_stdout="", execute_args=extra,
<<<<<<< HEAD
            initiator=initiator, initiator_type=initiator_type,
            executor=executor, hidden=self.hidden
=======
            initiator=extra_options['initiator'],
            initiator_type=extra_options['initiator_type'],
            executor=extra_options['executor'], hidden=self.hidden, options=options
>>>>>>> 57bb7e4a
        )
        if isinstance(inventory, (six.string_types, six.text_type)):
            history_kwargs['inventory'] = None
        return History.objects.create(status="DELAY", **history_kwargs), extra

    def check_path(self, inventory):
        if not isinstance(inventory, (six.string_types, six.text_type)):
            return
        path = "{}/{}".format(self.path, inventory)
        path = os.path.abspath(os.path.expanduser(path))
        if self.path not in path:
            errors = dict(inventory="Inventory should be in project dir.")
            raise ValidationError(errors)

    def _prepare_kw(self, kind, mod_name, inventory, **extra):
        self.check_path(inventory)
        if not mod_name:
            raise PMException("Empty playbook/module name.")
        history, extra = self._get_history(kind, mod_name, inventory, **extra)
        kwargs = dict(
            target=mod_name, inventory=inventory, history=history, project=self
        )
        kwargs.update(extra)
        return kwargs

    def _send_hook(self, when, kind, kwargs):
        msg = OrderedDict(execution_type=kind, when=when)
        inventory = kwargs['inventory']
        if isinstance(inventory, hosts_models.Inventory):
            inventory = inventory.get_hook_data(when)
        msg['target'] = OrderedDict(
            name=kwargs['target'],
            inventory=inventory,
            project=kwargs['project'].get_hook_data(when)
        )
        if kwargs['history'] is not None:
            msg['history'] = kwargs['history'].get_hook_data(when)
        else:
            msg['history'] = None
        SendHook.delay(when, msg)

    def _sync_before(self, history):
        if not self.vars.get('repo_sync_on_run', False):
            return
        try:
            self.sync()
        except Exception as exc:
            history.raw_stdout = "ERROR on Sync operation: " + str(exc)
            history.status = 'ERROR'
            history.save()
            raise

    def execute(self, kind, *args, **extra):
        kind = kind.upper()
        task_class = self.task_handlers.backend(kind)
        sync = extra.pop("sync", False)

        kwargs = self._prepare_kw(kind, *args, **extra)
        history = kwargs['history']
        if sync:
            self._send_hook('on_execution', kind, kwargs)
            self._sync_before(history)
            task_class(**kwargs)
            self._send_hook('after_execution', kind, kwargs)
        else:
            task_class.delay(**kwargs)
        return history.id if history is not None else history

    def set_status(self, status):
        self.status = status
        self.save()

    def start_repo_task(self, operation='sync'):
        self.set_status("WAIT_SYNC")
        return self.task_handlers.backend("REPO").delay(self, operation)

    def clone(self, *args, **kwargs):
        return self.repo_class.clone()

    def sync(self, *args, **kwargs):
        return self.repo_class.get()

    @property
    def revision(self):
        return self.repo_class.revision()

    @property
    def branch(self):
        return self.repo_class.get_branch_name()<|MERGE_RESOLUTION|>--- conflicted
+++ resolved
@@ -85,19 +85,12 @@
         return self.variables.get(key="repo_type").value
 
     def _get_history(self, kind, mod_name, inventory, **extra):
-<<<<<<< HEAD
-        initiator = extra.pop("initiator", 0)
-        initiator_type = extra.pop("initiator_type", "project")
-        executor = extra.pop("executor", None)
-        save_result = extra.pop("save_result", True)
-=======
         extra_options = dict()
         for option in self.EXTRA_OPTIONS:
             extra_options[option] = extra.pop(option, self.EXTRA_OPTIONS[option])
         options = dict()
         if extra_options['template_option'] is not None:
             options['template_option'] = extra_options['template_option']
->>>>>>> 57bb7e4a
         command = kind.lower()
         ansible_args = dict(extra)
         utils.AnsibleArgumentsReference().validate_args(command, ansible_args)
@@ -108,14 +101,9 @@
             mode=mod_name, start_time=timezone.now(),
             inventory=inventory, project=self,
             kind=kind, raw_stdout="", execute_args=extra,
-<<<<<<< HEAD
-            initiator=initiator, initiator_type=initiator_type,
-            executor=executor, hidden=self.hidden
-=======
             initiator=extra_options['initiator'],
             initiator_type=extra_options['initiator_type'],
             executor=extra_options['executor'], hidden=self.hidden, options=options
->>>>>>> 57bb7e4a
         )
         if isinstance(inventory, (six.string_types, six.text_type)):
             history_kwargs['inventory'] = None
