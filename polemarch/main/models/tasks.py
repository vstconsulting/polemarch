--- conflicted
+++ resolved
@@ -207,14 +207,10 @@
         vars.update(option_vars)
         data.update(option_data)
         data.update(vars)
-<<<<<<< HEAD
-        return serializer._execution(tp, data, user, template=self.id)
-=======
         return serializer._execution(
             tp, data, user,
             template=self.id, template_option=option
         )
->>>>>>> 57bb7e4a
 
     def _convert_to_data(self, value):
         if isinstance(value, (six.string_types, six.text_type)):
@@ -361,10 +357,7 @@
     # Initiator type should be always as in urls for api
     initiator_type = models.CharField(max_length=50, default="project")
     executor       = models.ForeignKey(User, blank=True, null=True, default=None)
-<<<<<<< HEAD
-=======
     json_options        = models.TextField(default="{}")
->>>>>>> 57bb7e4a
 
     def __init__(self, *args, **kwargs):
         execute_args = kwargs.pop('execute_args', None)
@@ -408,13 +401,6 @@
             return self._get_seconds_from_time(now() - self.start_time)
         else:
             return self._get_seconds_from_time(self.stop_time - self.start_time)
-
-    @property
-    def execution_time(self):
-        if self.stop_time is None:
-            return int((now() - self.start_time).total_seconds())
-        else:
-            return int((self.stop_time - self.start_time).total_seconds())
 
     @property
     def execute_args(self):
