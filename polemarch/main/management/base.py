# pylint: disable=no-member,invalid-name,broad-except
from __future__ import absolute_import, unicode_literals
import logging
import sys

from django.core.management.base import (BaseCommand,
                                         CommandError as CommandErrorBase)
from django.conf import settings
import django
import celery

from ... import __version__
from ..utils import exception_with_traceback

logger = logging.getLogger("polemarch")


class CommandError(CommandErrorBase):
    pass


class ServiceCommand(BaseCommand):
    requires_system_checks = False
    keep_base_opts = False
    stdout, stderr = sys.stdout, sys.stderr

    def add_arguments(self, parser):
        super(ServiceCommand, self).add_arguments(parser)
        parser.add_argument(
            '-l', '--log-level',
            action='store',
            dest='log-level',
            default=False,
            type=str,
            help='Set logs level [debug|warning|error|critical]')

    @exception_with_traceback()
    def handle(self, *args, **options):
        LOG_LEVEL = settings.LOG_LEVEL
        if options.get('log-level', False):
            LOG_LEVEL = options.get('log-level', LOG_LEVEL)
        logger.setLevel(LOG_LEVEL.upper())
        self.LOG_LEVEL = LOG_LEVEL.upper()

    def get_version(self):
<<<<<<< HEAD
        return u'Polemarch {c}, Django {d.__version__}'.format(
            c=__version__, d=django,
        )
=======
        vstr = u'Polemarch {c}, Django {d.__version__}, Celery {r.__version__}'
        return vstr.format(c=__version__, d=django, r=celery)

    def _print(self, info=""):
        self.stdout.write(str(info))  # pragma: no cover

    def _success(self, info=""):
        try:  # pragma: no cover
            self._print(self.style.SUCCESS(info))
        except:
            self._print(self.style.MIGRATE_SUCCESS(info))

    def _info(self, info=""):
        self._print(self.style.HTTP_INFO(info))

    def _error(self, info=""):
        self._print(self.style.ERROR(info))

    def _warning(self, info=""):
        self._print(self.style.WARNING(info))
>>>>>>> 27acc492
<|MERGE_RESOLUTION|>--- conflicted
+++ resolved
@@ -7,7 +7,6 @@
                                          CommandError as CommandErrorBase)
 from django.conf import settings
 import django
-import celery
 
 from ... import __version__
 from ..utils import exception_with_traceback
@@ -43,11 +42,6 @@
         self.LOG_LEVEL = LOG_LEVEL.upper()
 
     def get_version(self):
-<<<<<<< HEAD
-        return u'Polemarch {c}, Django {d.__version__}'.format(
-            c=__version__, d=django,
-        )
-=======
         vstr = u'Polemarch {c}, Django {d.__version__}, Celery {r.__version__}'
         return vstr.format(c=__version__, d=django, r=celery)
 
@@ -67,5 +61,4 @@
         self._print(self.style.ERROR(info))
 
     def _warning(self, info=""):
-        self._print(self.style.WARNING(info))
->>>>>>> 27acc492
+        self._print(self.style.WARNING(info))