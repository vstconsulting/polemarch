import json
from datetime import timedelta
from django.utils.timezone import now
from .inventory import _ApiGHBaseTestCase


class ApiBulkTestCase(_ApiGHBaseTestCase):
    def abstract_test_bulk_mod(self, objs, types, item, method="PUT"):
        for tp, data in types.items():
            bulk_data = []
            for obj in objs:
                bulk_data += [
                    {
                        "type": "mod", "item": item,
                        'pk': obj.id, "data": data,
                        "method": method, "data_type": tp
                    }
                ]
            self.get_result("post", "/api/v1/_bulk/", 200,
                            data=json.dumps(bulk_data))

    def abstract_test_bulk(self, single_data, new_single_data, url,
                           item):
        data = [single_data, single_data]
        to_delete = self.mass_create(url, data, *single_data.keys())
        to_edit = self.mass_create(url, data, *single_data.keys())
        bulk_data = []
        bulk_data += [
            {'type': "add", 'item': item, 'data': single_data},
            {'type': "add", 'item': item, 'data': single_data},
        ]
        bulk_data += [
            {'type': "del", 'item': item, 'pk': to_delete[0]},
            {'type': "del", 'item': item, 'pk': to_delete[1]},
        ]
        bulk_data += [
            {'type': "set", 'item': item, 'pk': to_edit[0],
             'data': new_single_data},
            {'type': "set", 'item': item, 'pk': to_edit[1],
             'data': new_single_data},
        ]
        self.get_result("post", "/api/v1/_bulk/", 200,
                        data=json.dumps(bulk_data))
        results = self.get_result("get", url)
        self.assertTrue(isinstance(results, dict))
        self.assertEqual(results["count"], 4)
        for el in results["results"]:
            details = self.get_result("get", "{}{}/".format(url, el["id"]))
            # deleted
            self.assertNotIn(details['id'], to_delete)
            if details['id'] not in to_edit:
                # added
                current = single_data.copy()
            else:
                # changed
                current = single_data.copy()
                current.update(new_single_data)
            for key in current:
                self.assertEquals(current[key], details[key])

    def test_bulk_hosts(self):
        self.get_model_class('Host').objects.all().delete()
        data = dict(name="host", type="HOST")
        new = dict(name="host[1:3]", type="RANGE")
        self.abstract_test_bulk(data, new, "/api/v1/hosts/", "host")

    def test_bulk_groups(self):
        self.get_model_class('Group').objects.all().delete()
        self.get_model_class('Host').objects.all().delete()
        data = dict(name="group", children=True)
        new = dict(name="new_group", children=False)
        raised = False
        try:
            self.abstract_test_bulk(data, new, "/api/v1/groups/", "group")
        except AssertionError:
            raised = True
        self.assertTrue(raised)
        new.pop("children")
        self.get_model_class('Group').objects.all().delete()
        self.abstract_test_bulk(data, new, "/api/v1/groups/", "group")

        # Bulk add hosts
        group1 = self.get_model_class('Group').objects.create(name="test1")
        group2 = self.get_model_class('Group').objects.create(name="test2")
        hdata = dict(name="host", type="HOST")
        types = dict(hosts=self.mass_create("/api/v1/hosts/", data=[hdata]))
        self.abstract_test_bulk_mod([group1, group2], types, "group")
        self.assertCount(group1.hosts.all(), 1)
        self.assertCount(group2.hosts.all(), 1)

    def test_bulk_inventories(self):
        self.get_model_class('Inventory').objects.all().delete()
        data = dict(name="inventory")
        new = dict(name="new_inventory")
        self.abstract_test_bulk(data, new, "/api/v1/inventories/", "inventory")

    def test_bulk_projects(self):
        self.get_model_class('Project').objects.all().delete()
        data = dict(name="proj", repository="rep", vars=dict(repo_type="TEST"))
        new = dict(name="new_project")
        self.abstract_test_bulk(data, new, "/api/v1/projects/", "project")
        del data['name']
        projects_data = [dict(name="PrBulk{}".format(i), **data) for i in range(5)]
        projects_id = self.mass_create("/api/v1/projects/", data=projects_data)
        bulk_kw = dict(type="mod", item='project', method='post', data_type='sync')
        bulk_data = [dict(pk=id, **bulk_kw) for id in projects_id]
        result = self.get_result(
            "post", "/api/v1/_bulk/", 200, data=json.dumps(bulk_data)
        )
        for result_detail in result:
            self.assertEqual(result_detail['type'], 'mod')
            self.assertEqual(result_detail['status'], 200)
            self.assertEqual(result_detail['data']['detail'], 'Sync with rep.')

    def test_bulk_periodictasks(self):
        self.get_model_class('PeriodicTask').objects.all().delete()
        data = dict(name="periodic-task", project=self.prj1.id,
                    type="INTERVAL", schedule="10",
                    inventory=str(self.inv2.id), mode="ok.yml")
        new = dict(name="new-periodic-task")
        self.abstract_test_bulk(
            data, new, "/api/v1/periodic-tasks/", "periodictask"
        )

    def test_bulk_templates(self):
        self.get_model_class('Template').objects.all().delete()
        data = dict(
            name="test_tmplt",
            kind="Task",
            data=dict(
                playbook="test.yml",
                project=self.pr_tmplt.id,
                inventory=self.history_inventory.id,
                vars=dict(
                    connection="paramiko",
                    tags="update",
                )
            )
        )
        new = dict(**data)
        new["name"] = "test2_tmplt"
        self.abstract_test_bulk(
            data, new, "/api/v1/templates/", "template"
        )

    def test_bulk_history(self):
        self.get_model_class('History').objects.all().delete()
        repo = "git@ex.us:dir/rep3.git"
        ph = self.get_model_filter("Project").create(
            name="Prj_History", repository=repo, vars=dict(repo_type="TEST")
        )
        default_kwargs = dict(
            project=ph, mode="task.yml", raw_inventory="inventory",
            raw_stdout="text", initiator=self.user.id
        )
        h = self.get_model_class("History").objects.create(
            status="OK", start_time=now() - timedelta(hours=15),
            stop_time=now() - timedelta(hours=14), **default_kwargs)
        bulk_data = [
            {'type': "get", 'item': "history", 'pk': h.id},
            {'type': "del", 'item': "history", 'pk': h.id},
        ]
        result = self.get_result(
            "post", "/api/v1/_bulk/", 200, data=json.dumps(bulk_data)
        )
        self.assertEqual(result[0]['data']['id'], h.id)
        self.assertEqual(result[0]['status'], 200)
        self.assertEqual(result[0]['type'], 'get')
        self.assertEqual(result[1]['status'], 204)
        self.assertEqual(result[1]['data']['detail'], "")
        self.assertCount(self.get_model_class('History').objects.all(), 0)
        bulk_data = [
            {'type': "mod", 'item': "history", 'pk': h.id},
        ]
        self.get_result(
            "post", "/api/v1/_bulk/", 415, data=json.dumps(bulk_data)
        )

    def test_bulk_unsupported(self):
        data = dict(username="some_user", password="some_password")
<<<<<<< HEAD
        bulk_data = [{'type': "add", 'item': "token", 'data': data}]
        self.get_result("post", "/api/v1/_bulk/", 415, data=json.dumps(bulk_data))
=======
        bulk_data = [
            {'type': "add", 'item': "token", 'data': data}
        ]
        self.get_result("post", "/api/v1/_bulk/", 415,
                        data=json.dumps(bulk_data))
>>>>>>> 55b57def

        result = self.get_result("get", "/api/v1/_bulk/")
        self.assertIn("host", result["allowed_types"])
        self.assertIn("group", result["allowed_types"])
        self.assertIn("inventory", result["allowed_types"])
        self.assertIn("project", result["allowed_types"])
        self.assertIn("periodictask", result["allowed_types"])
        self.assertIn("template", result["allowed_types"])
        self.assertIn("add", result["operations_types"])
        self.assertIn("set", result["operations_types"])
        self.assertIn("del", result["operations_types"])<|MERGE_RESOLUTION|>--- conflicted
+++ resolved
@@ -178,16 +178,11 @@
 
     def test_bulk_unsupported(self):
         data = dict(username="some_user", password="some_password")
-<<<<<<< HEAD
-        bulk_data = [{'type': "add", 'item': "token", 'data': data}]
-        self.get_result("post", "/api/v1/_bulk/", 415, data=json.dumps(bulk_data))
-=======
         bulk_data = [
             {'type': "add", 'item': "token", 'data': data}
         ]
         self.get_result("post", "/api/v1/_bulk/", 415,
                         data=json.dumps(bulk_data))
->>>>>>> 55b57def
 
         result = self.get_result("get", "/api/v1/_bulk/")
         self.assertIn("host", result["allowed_types"])
