import json
import os
import re

from datetime import timedelta

import subprocess
from django.utils.timezone import now

try:
    from mock import patch
except ImportError:
    from unittest.mock import patch

from ..models import Project
from ..models import Task, PeriodicTask, History, Inventory, Template

from .inventory import _ApiGHBaseTestCase


class ApiTasksTestCase(_ApiGHBaseTestCase):
    def setUp(self):
        super(ApiTasksTestCase, self).setUp()
        data = [dict(name="Prj1", repository="git@ex.us:dir/rep3.git",
                     vars=dict(repo_type="TEST"))]
        self.project_id = self.mass_create("/api/v1/projects/", data,
                                           "name", "repository")[0]
        self.task_project = Project.objects.get(id=self.project_id)

        self.task1 = Task.objects.create(playbook="first.yml",
                                         project=self.task_project)
        self.task2 = Task.objects.create(playbook="second.yml",
                                         project=self.task_project)

    def test_get_tasks(self):
        url = "/api/v1/tasks/"
        self.list_test(url, Task.objects.all().count())

    correct_simple_inventory = "127.0.1.1 ansible_user=centos " +\
                               "ansible_ssh_private_key_file="

    def create_inventory(self):
        inventory_data = dict(name="Inv1", vars={})
        host_data = dict(name="127.0.1.1", type="HOST",
                         vars={"ansible_user": "centos",
                               "ansible_ssh_private_key_file": "somekey"})
        # make host, inventory
        inventory = self.post_result("/api/v1/inventories/",
                                     data=json.dumps(inventory_data))["id"]
        host = self.post_result("/api/v1/hosts/",
                                data=json.dumps(host_data))["id"]
        # put inventory to project and host to inventory
        self.post_result("/api/v1/inventories/{}/hosts/".
                         format(inventory), 200, data=json.dumps([host]))
        self.post_result("/api/v1/projects/{}/inventories/".
                         format(self.project_id), 200,
                         data=json.dumps([inventory]))
        return inventory, host

    @patch('polemarch.main.utils.CmdExecutor.execute')
    def test_execute(self, subprocess_function):
        inv1, h1 = self.create_inventory()
        # mock side effect to get ansible-playbook args for assertions in test
        result = ["", ""]

        def side_effect(call_args, *args, **kwargs):
            inventory_path = call_args[3]
            with open(inventory_path, 'r') as inventory_file:
                inventory = inventory_file.read().split('\n')
                l = lambda x: x.startswith('127.')
                result[0] = list(filter(l, inventory))[0]
                key_path = result[0].split("=")[-1]
                with open(key_path, 'r') as key_file:
                    result[1] = key_file.read()
        subprocess_function.side_effect = side_effect
        # test that can't execute without inventory
        self.post_result(
            "/api/v1/projects/{}/execute/".format(self.task_project.id),
            400, data=json.dumps(dict(inventory=1100500)))
        # test simple execution
        self.post_result(
            "/api/v1/projects/{}/execute/".format(self.task_project.id),
            data=json.dumps(dict(inventory=inv1, playbook="first.yml")))
        self.assertEquals(subprocess_function.call_count, 1)
        call_args = subprocess_function.call_args[0][0]
        self.assertTrue(call_args[0].endswith("ansible-playbook"))
        self.assertTrue(call_args[1].endswith("first.yml"))
        self.assertTrue(result[0].startswith(self.correct_simple_inventory))
        self.assertEquals(result[1], "somekey")

    @patch('polemarch.main.utils.CmdExecutor.execute')
    def test_complex_inventory_execute(self, subprocess_function):
        inventory_data = dict(name="Inv1",
                              vars={"ansible_ssh_private_key_file": "ikey",
                                    "custom_var1": "hello_world"})
        hosts_data = [dict(name="127.0.1.1", type="HOST", vars={}),
                      dict(name="hostlocl", type="HOST",
                           vars={"ansible_user": "centos",
                                 "ansible_ssh_private_key_file": "somekey"}),
                      dict(name="127.0.1.[3:4]", type="RANGE", vars={}),
                      dict(name="127.0.1.[5:6]", type="RANGE", vars={})]
        groups_data = [dict(name="groups1", vars={"ansible_user": "ubuntu",
                                                  "ansible_ssh_pass": "pass"},
                            children=True),
                       dict(name="groups2", vars={}, children=True),
                       dict(name="groups3", vars={}, children=True),
                       dict(name="hosts1", vars={}),
                       dict(name="hosts2", vars={})]
        # make hosts, groups, inventory
        inv1 = self.post_result("/api/v1/inventories/",
                                data=json.dumps(inventory_data))["id"]
        hosts_id = self._create_hosts(hosts_data)
        groups_id = self._create_groups(groups_data)
        # put inventory to project and hosts and groups to inventory
        self.post_result("/api/v1/groups/{}/groups/".
                         format(groups_id[0]), 200,
                         data=json.dumps(groups_id[1:3]))
        self.post_result("/api/v1/groups/{}/groups/".
                         format(groups_id[1]), 200,
                         data=json.dumps([groups_id[2]]))
        self.post_result("/api/v1/groups/{}/groups/".
                         format(groups_id[2]), 200,
                         data=json.dumps(groups_id[-2:]))
        self.post_result("/api/v1/groups/{}/hosts/".
                         format(groups_id[3]), 200,
                         data=json.dumps(hosts_id[0:2]))
        self.post_result("/api/v1/groups/{}/hosts/".
                         format(groups_id[4]), 200,
                         data=json.dumps(hosts_id[2:]))
        self.post_result("/api/v1/inventories/{}/hosts/".
                         format(inv1), 200, data=json.dumps(hosts_id[0:-1]))
        self.post_result("/api/v1/inventories/{}/groups/".
                         format(inv1), 200, data=json.dumps([groups_id[0]]))
        # execute task and get inventory
        result = [""]

        def side_effect(call_args, *args, **kwargs):
            inventory_path = call_args[3]
            with open(inventory_path, 'r') as inventory_file:
                inventory = inventory_file.read()
                result[0] = inventory
        subprocess_function.side_effect = side_effect
        self.post_result(
            "/api/v1/projects/{}/execute/".format(self.task_project.id),
            data=json.dumps(dict(inventory=inv1, playbook="first.yml")))
        # check that inventory text is correct
        inventory = result[0]
        file_path = os.path.dirname(os.path.abspath(__file__))
        file_path += "/exemplary_complex_inventory"
        with open(file_path, 'r') as inventory_file:
            exemplary = inventory_file.read()
        inventory = re.sub("ansible_ssh_private_key_file=/.*",
                           "ansible_ssh_private_key_file=PATH",
                           inventory)
        self.assertEquals(list(map(str.strip, inventory.split("\n"))),
                          list(map(str.strip, exemplary.split("\n"))))

    @patch('polemarch.main.utils.CmdExecutor.execute')
    def test_execute_error_handling(self, subprocess_function):
        extra_vars = '{"pacman":"mrs","ghosts":["inky","pinky","clyde","sue"]}'
        key_file = "-----BEGIN RSA PRIVATE KEY-----......"

        def check_status(exception, status):
            error = exception
            subprocess_function.side_effect = error
            self.post_result(
                "/api/v1/projects/{}/execute/".format(self.task_project.id),
                data=json.dumps(dict(inventory=inv1,
                                     playbook="other/playbook.yml"))
            )
            history = get_history_item()
            self.assertEquals(history.status, status)

        def get_history_item():
            histories = History.objects.filter(playbook="other/playbook.yml")
            self.assertEquals(histories.count(), 1)
            history = histories[0]
            # History.objects.all().delete()
            return history

        def side_effect(call_args, *args, **kwargs):
            self.assertIn("--limit", call_args)
            self.assertIn("limited-hosts", call_args)
            self.assertIn("--user", call_args)
            self.assertIn("some-def-user", call_args)
            self.assertIn("--key-file", call_args)
            self.assertIn(extra_vars, call_args)
            self.assertIn("other/playbook.yml", call_args[1])
            return "test_output"
        subprocess_function.side_effect = side_effect
        inv1, h1 = self.create_inventory()
        # check good run (without any problems)
        start_time = now()
        self.post_result(
            "/api/v1/projects/{}/execute/".format(self.task_project.id),
            data=json.dumps(dict(inventory=inv1, playbook="other/playbook.yml",
                                 limit="limited-hosts", user="some-def-user",
                                 extra_vars=extra_vars, key_file=key_file))
        )
        end_time = now()
        history = get_history_item()
        inventory = history.raw_inventory
        res = self.get_result("get",
                              "/api/v1/history/{}/raw/".format(history.id))
        self.assertEquals(res, "test_output")
        self.assertTrue(self.correct_simple_inventory in inventory)
        self.assertEquals(history.raw_stdout, "test_output")
        self.assertEquals(history.status, "OK")
        self.assertTrue(history.start_time >= start_time and
                        history.start_time <= history.stop_time)
        self.assertTrue(history.stop_time <= end_time and
                        history.stop_time >= history.start_time)
        self.assertIsNotNone(history.task_id)
        History.objects.all().delete()
        # node are offline
        check_status(subprocess.CalledProcessError(4, None, None), "OFFLINE")
        History.objects.all().delete()
        # error at node
        check_status(subprocess.CalledProcessError(None, None, None), "ERROR")
        History.objects.all().delete()

        result = self.get_result(
            "post",
            "/api/v1/projects/{}/execute/".format(self.task_project.id), 400,
            data=json.dumps(dict(inventory=inv1, playbook="",
                                 limit="limited-hosts", user="some-def-user",
                                 extra_vars=extra_vars, key_file=key_file))
        )
        self.assertEqual(result["detail"], "Empty playbook name.")

    @patch('polemarch.main.utils.CmdExecutor.execute')
    def test_cancel_task(self, subprocess_function):
        inv, _ = self.create_inventory()
        result = self.post_result(
            "/api/v1/projects/{}/execute/".format(self.task_project.id),
            data=json.dumps(dict(inventory=inv, playbook="first.yml")))
        history_id = result["history_id"]
        history = self.get_result("get",
<<<<<<< HEAD
                                  "/api/v1/history/{}/".format(history_id))
=======
                                  "/api/v1/history/{}/".format(
                                      result["history_id"]
                                  ))
>>>>>>> 45fd88fa
        self.assertEquals(history["playbook"], "first.yml")
        self.get_result("post",
                        "/api/v1/history/{}/cancel/".format(history_id),
                        200)#405) FIXME: test it needed


class ApiPeriodicTasksTestCase(_ApiGHBaseTestCase):
    def setUp(self):
        super(ApiPeriodicTasksTestCase, self).setUp()

        repo = "git@ex.us:dir/rep3.git"
        data = [dict(name="Prj1", repository=repo,
                     vars=dict(repo_type="TEST"))]
        self.periodic_project_id = self.mass_create("/api/v1/projects/", data,
                                                    "name", "repository")[0]
        project = Project.objects.get(id=self.periodic_project_id)
        self.inventory = Inventory.objects.create()

        self.ptask1 = PeriodicTask.objects.create(playbook="p1.yml",
                                                  name="test",
                                                  schedule="10",
                                                  type="INTERVAL",
                                                  project=project,
                                                  inventory=self.inventory)
        self.ptask2 = PeriodicTask.objects.create(playbook="p2.yml",
                                                  name="test",
                                                  schedule="10",
                                                  type="INTERVAL",
                                                  project=project,
                                                  inventory=self.inventory)
        self.ph = Project.objects.create(name="Prj_History",
                                         repository=repo,
                                         vars=dict(repo_type="TEST"))
        self.default_kwargs = dict(project=self.ph, playbook="task.yml",
                                   raw_inventory="inventory",
                                   raw_stdout="text")
        self.historys = [
            History.objects.create(status="OK",
                                   start_time=now() - timedelta(hours=15),
                                   stop_time=now() - timedelta(hours=14),
                                   **self.default_kwargs),
            History.objects.create(status="STOP",
                                   start_time=now() - timedelta(hours=25),
                                   stop_time=now() - timedelta(hours=24),
                                   **self.default_kwargs),
            History.objects.create(status="ERROR",
                                   start_time=now() - timedelta(hours=35),
                                   stop_time=now() - timedelta(hours=34),
                                   **self.default_kwargs),
        ]
        self.default_kwargs["raw_stdout"] = "one\ntwo\nthree\nfour"
        self.default_kwargs["playbook"] = "task2.yml"
        self.historys.append(History.objects.create(
            status="ERROR", start_time=now() - timedelta(hours=35),
            stop_time=now() - timedelta(hours=34), **self.default_kwargs)
        )

    def test_history_of_executions(self):
        url = "/api/v1/history/"
        df = "%Y-%m-%dT%H:%M:%S.%fZ"
        self.list_test(url, len(self.historys))
        self.details_test(url + "{}/".format(self.historys[0].id),
                          playbook="task.yml",
                          status="OK", project=self.ph.id,
                          start_time=self.historys[0].start_time.strftime(df),
                          stop_time=self.historys[0].stop_time.strftime(df),
                          raw_inventory="inventory", raw_stdout="text")

        result = self.get_result("get", "{}?status={}".format(url, "OK"))
        self.assertEqual(result["count"], 1, result)

        res = self.get_result("get", "{}?playbook={}".format(url, "task.yml"))
        self.assertEqual(res["count"], 3, res)

        res = self.get_result("get", "{}?project={}".format(url, self.ph.id))
        self.assertEqual(res["count"], len(self.historys), res)

        st = self.historys[1].start_time.strftime(df)
        res = self.get_result("get", "{}?start_time__gte={}".format(url, st))
        self.assertEqual(res["count"], 2, res)
        res = self.get_result("get", "{}?start_time__gt={}".format(url, st))
        self.assertEqual(res["count"], 1, res)

        st = self.historys[1].stop_time.strftime(df)
        res = self.get_result("get", "{}?stop_time__gte={}".format(url, st))
        self.assertEqual(res["count"], 2, res)
        res = self.get_result("get", "{}?stop_time__gt={}".format(url, st))
        self.assertEqual(res["count"], 1, res)

        self.get_result("post", url, 405, data=dict(**self.default_kwargs))
        self.get_result("patch", url + "{}/".format(self.historys[0].id),
                        405, data=dict(**self.default_kwargs))
        self.get_result("put", url + "{}/".format(self.historys[0].id),
                        405, data=dict(**self.default_kwargs))

        # Lines pagination
        lines_url = url+"{}/lines/?limit=2".format(self.historys[3].id)
        result = self.get_result("get", lines_url)
        self.assertEqual(result["count"], 4, result)
        self.assertCount(result["results"], 2)
        lines_url = url + "{}/lines/?after=2".format(self.historys[3].id)
        result = self.get_result("get", lines_url)
        self.assertEqual(result["count"], 2, result)
        self.assertCount(result["results"], 2)

        self.get_result("delete", url + "{}/".format(self.historys[0].id))

        self.change_identity()
        self.list_test(url, 0)

    def test_create_delete_periodic_task(self):
        url = "/api/v1/periodic-tasks/"
        self.list_test(url, PeriodicTask.objects.all().count())
        self.details_test(url + "{}/".format(self.ptask1.id),
                          playbook="p1.yml",
                          schedule="10",
                          type="INTERVAL",
                          project=self.periodic_project_id)

        variables = {"syntax-check": None, "limit": "host-1"}
        data = [dict(playbook="p1.yml", schedule="10", type="INTERVAL",
                     project=self.periodic_project_id,
                     inventory=self.inventory.id, name="one", vars=variables),
                dict(playbook="p2.yml",
                     schedule="* */2 1-15 * sun,fri",
                     type="CRONTAB", project=self.periodic_project_id,
                     inventory=self.inventory.id, name="two", vars=variables),
                dict(playbook="p1.yml", schedule="", type="CRONTAB",
                     project=self.periodic_project_id,
                     inventory=self.inventory.id, name="thre", vars=variables),
                dict(playbook="p1.yml", schedule="30 */4", type="CRONTAB",
                     project=self.periodic_project_id,
                     inventory=self.inventory.id, name="four", vars=variables)]
        results_id = self.mass_create(url, data, "playbook", "schedule",
                                      "type", "project", "name", "vars")

        for project_id in results_id:
            self.get_result("delete", url + "{}/".format(project_id))
        count = PeriodicTask.objects.filter(id__in=results_id).count()
        self.assertEqual(count, 0)

        # test with bad value
        data = dict(playbook="p1.yml", schedule="30 */4 foo", type="CRONTAB",
                    project=self.periodic_project_id)
        self.get_result("post", url, 400, data=json.dumps(data))

        # test with with no project
        data = dict(playbook="p1.yml", schedule="30 */4", type="CRONTAB")
        self.get_result("post", url, 400, data=json.dumps(data))


class ApiTemplateTestCase(_ApiGHBaseTestCase):
    def setUp(self):
        super(ApiTemplateTestCase, self).setUp()

        self.pr_tmplt = Project.objects.create(**dict(
                name="TmpltProject",
                repository="git@ex.us:dir/rep3.git",
                vars=dict(repo_type="TEST")
            )
        )
        self.tmplt_data = dict(
            name="test_tmplt",
            kind="Task",
            data=dict(
                playbook="test.yml",
                vars=dict(
                    connection="paramiko",
                    tags="update",
                )
            )
        )
        self.job_template = Template.objects.create(**self.tmplt_data)

    def test_templates(self):
        url = "/api/v1/templates/"
        self.list_test(url, Template.objects.all().count())
        self.details_test(url + "{}/".format(self.job_template.id),
                          **self.tmplt_data)

        tmplt_data = dict()
        tmplt_data.update(self.tmplt_data)
        del tmplt_data["name"]

        self.get_result("patch", url + "{}/".format(self.job_template.id),
                        data=json.dumps(dict(name="test_tmplt")))
        self.details_test(url + "{}/".format(self.job_template.id),
                          name="test_tmplt", **tmplt_data)
        self.get_result("patch", url + "{}/".format(self.job_template.id),
                        400, data=json.dumps(dict(data=dict(test=1, tst=2))))
        self.get_result("patch", url + "{}/".format(self.job_template.id),
                        415, data=json.dumps(dict(kind="Test")))

        data = [dict(name="tmplt-{}".format(i), **tmplt_data)
                for i in range(5)]
        results_id = self.mass_create(url, data, "name", *tmplt_data.keys())

        for project_id in results_id:
            self.get_result("delete", url + "{}/".format(project_id))
        count = Template.objects.filter(id__in=results_id).count()
        self.assertEqual(count, 0)

        result = self.get_result("get", url+"supported-kinds/")
        self.assertEqual(result, Template.template_fields)<|MERGE_RESOLUTION|>--- conflicted
+++ resolved
@@ -234,15 +234,10 @@
         result = self.post_result(
             "/api/v1/projects/{}/execute/".format(self.task_project.id),
             data=json.dumps(dict(inventory=inv, playbook="first.yml")))
-        history_id = result["history_id"]
         history = self.get_result("get",
-<<<<<<< HEAD
-                                  "/api/v1/history/{}/".format(history_id))
-=======
                                   "/api/v1/history/{}/".format(
                                       result["history_id"]
                                   ))
->>>>>>> 45fd88fa
         self.assertEquals(history["playbook"], "first.yml")
         self.get_result("post",
                         "/api/v1/history/{}/cancel/".format(history_id),
