import json

import re

from datetime import timedelta

import subprocess

from django.conf import settings
from django.utils.timezone import now
from django.core.validators import ValidationError

try:
    from mock import patch
except ImportError:  # nocv
    from unittest.mock import patch

from ..tasks.tasks import ScheduledTask

from .inventory import _ApiGHBaseTestCase
from ._base import AnsibleArgsValidationTest


class ApiTasksTestCase(_ApiGHBaseTestCase, AnsibleArgsValidationTest):
    def setUp(self):
        super(ApiTasksTestCase, self).setUp()
        data = [dict(name="Prj1", repository="git@ex.us:dir/rep3.git",
                     vars=dict(repo_type="TEST"))]
        self.project_id = self.mass_create("/api/v1/projects/", data,
                                           "name", "repository")[0]
        self.task_proj = self.get_model_class('Project').objects.get(
            id=self.project_id
        )

        self.task1 = self.get_model_class('Task').objects.create(
            playbook="first.yml", project=self.task_proj
        )
        self.task2 = self.get_model_class('Task').objects.create(
            playbook="second.yml", project=self.task_proj
        )

    def test_get_tasks(self):
        url = "/api/v1/tasks/"
        self.list_test(url, self.get_model_class('Task').objects.all().count())

    correct_simple_inventory = (
        "127.0.1.1 ansible_user=centos "
        "ansible_ssh_private_key_file=[~~ENCRYPTED~~] "
        "ansible_become_pass=[~~ENCRYPTED~~]"
    )

    def create_inventory(self):
        inventory_data = dict(name="Inv1", vars={})
        host_data = dict(name="127.0.1.1", type="HOST",
                         vars={"ansible_user": "centos",
                               "ansible_become_pass": "secret",
                               "ansible_ssh_private_key_file": "somekey"})
        # make host, inventory
        inventory = self.post_result("/api/v1/inventories/",
                                     data=json.dumps(inventory_data))["id"]
        host = self.post_result("/api/v1/hosts/",
                                data=json.dumps(host_data))["id"]
        # put inventory to project and host to inventory
        self.post_result("/api/v1/inventories/{}/hosts/".
                         format(inventory), 200, data=json.dumps([host]))
        self.post_result("/api/v1/projects/{}/inventories/".
                         format(self.project_id), 200,
                         data=json.dumps([inventory]))
        return inventory, host

    @patch('polemarch.main.models.projects.Project.sync')
    @patch('polemarch.main.utils.CmdExecutor.execute')
    def test_execute(self, subprocess_function, sync):
        inv1, h1 = self.create_inventory()
        # mock side effect to get ansible-playbook args for assertions in test
        result = dict()

        def side_effect(call_args, *args, **kwargs):
            inventory_path = call_args[3]
            with open(inventory_path, 'r') as inventory_file:
                inventory = inventory_file.read().split('\n')
                sHst = inventory[1].split(" ")
                result['host'] = sHst[0]
                result['ansible_user'] = sHst[1].split("=")[1]
                result['ansible_become_pass'] = sHst[1].split("=")[1]
                with open(sHst[2].split("=")[1], 'r') as key_file:
                    result['ansible_ssh_private_key_file'] = key_file.read()
        subprocess_function.side_effect = side_effect
        # test that can't execute without inventory
        self.post_result(
            "/api/v1/projects/{}/execute-playbook/".format(self.task_proj.id),
            400, data=json.dumps(dict(inventory=1100500)))
        # test simple execution
        self.post_result(
            "/api/v1/projects/{}/execute-playbook/".format(self.task_proj.id),
            data=json.dumps(dict(inventory=inv1, playbook="first.yml")))
        self.assertEquals(subprocess_function.call_count, 1)
        call_args = subprocess_function.call_args[0][0]
        self.assertTrue(call_args[0].endswith("ansible-playbook"))
        self.assertTrue(call_args[1].endswith("first.yml"))
        self.assertEquals(result['host'], "127.0.1.1")
        self.assertEquals(result['ansible_user'], "centos")
        self.assertEquals(result['ansible_ssh_private_key_file'], "somekey")
        # test simple execution sync
        subprocess_function.reset_mock()
        self.post_result(
            "/api/v1/projects/{}/execute-playbook/".format(self.task_proj.id),
            data=json.dumps(dict(inventory=inv1, playbook="first.yml",
                                 sync=True)))
        self.assertEquals(subprocess_function.call_count, 1)
        call_args = subprocess_function.call_args[0][0]
        self.assertTrue(call_args[0].endswith("ansible-playbook"))
        self.assertTrue(call_args[1].endswith("first.yml"))
        self.assertEquals(result['host'], "127.0.1.1")
        self.assertEquals(result['ansible_user'], "centos")
        self.assertEquals(result['ansible_ssh_private_key_file'], "somekey")
        self.assertEquals(sync.call_count, 0)
        subprocess_function.reset_mock()

        # Sync on every execute.
        # Add key for every run sync project
        data = self.task_proj.vars
        data['repo_sync_on_run'] = True
        self.task_proj.vars = data
        self.post_result(
            "/api/v1/projects/{}/execute-playbook/".format(self.task_proj.id),
            data=json.dumps(
                dict(inventory=inv1, playbook="first.yml", sync=True)
            )
        )
        self.assertEquals(sync.call_count, 1)
        sync.reset_mock()

        def side_effect(*args, **kwargs):
            raise Exception("Test exceptions")

        sync.side_effect = side_effect
        self.post_result(
            "/api/v1/projects/{}/execute-playbook/".format(self.task_proj.id),
            data=json.dumps(
                dict(inventory=inv1, playbook="first.yml", sync=True)
            ), code=400
        )
        hist = self.get_model_class("History").objects.all().first()
        self.assertIn("ERROR on Sync operation", hist.raw_stdout)
        data['repo_sync_on_run'] = False
        self.task_proj.vars = data

    @patch('polemarch.main.utils.CmdExecutor.execute')
    def test_execute_module(self, subprocess_function):
        inv1, h1 = self.create_inventory()
        # mock side effect to get ansible-playbook args for assertions in test
        result = dict()

        def side_effect(call_args, *args, **kwargs):
            # check additional args
            self.assertIn("--user", call_args)
            self.assertIn("mysuperuser", call_args)
            penguin_exists = False
            for arg in call_args:
                if "penguin" in arg:
                    penguin_exists = True
            self.assertTrue(penguin_exists)
            # check inventory
            inventory_path = call_args[3]
            with open(inventory_path, 'r') as inventory_file:
                inventory = inventory_file.read().split('\n')
                sHst = inventory[1].split(" ")
                result['host'] = sHst[0]
                result['ansible_user'] = sHst[1].split("=")[1]
                result['ansible_become_pass'] = sHst[3].split("=")[1]
                with open(sHst[2].split("=")[1], 'r') as key_file:
                    result['ansible_ssh_private_key_file'] = key_file.read()
        subprocess_function.side_effect = side_effect
        # test that can't execute without inventory
        self.post_result(
            "/api/v1/projects/{}/execute-module/".format(self.task_proj.id),
            400, data=json.dumps(dict(inventory=1100500, module="shell",
                                 group="all", args="ls -la")))
        # test simple execution
        answer = self.post_result(
            "/api/v1/projects/{}/execute-module/".format(self.task_proj.id),
            data=json.dumps({"inventory": inv1, "module": "shell",
                             "group": "all", "args": "ls -la",
                             "user": "mysuperuser", "key-file": "penguin"}))
        self.assertEquals(subprocess_function.call_count, 1)
        call_args = subprocess_function.call_args[0][0]
        self.assertTrue(call_args[0].endswith("ansible"))
        self.assertTrue(call_args[1].endswith("all"))
        self.assertEquals(result['host'], "127.0.1.1")
        self.assertEquals(result['ansible_user'], "centos")
        self.assertEquals(result['ansible_ssh_private_key_file'], "somekey")
        self.assertEquals(result['ansible_become_pass'], "secret")
        history = self.get_model_class('History').objects.get(
            id=answer["history_id"]
        )
        self.assertEquals(history.kind, "MODULE")
        self.assertEquals(history.mode, "shell")
        self.assertIn(
            "ansible_become_pass=[~~ENCRYPTED~~]", history.raw_inventory,
            "\n"+history.raw_inventory
        )
        # test simple execution without args
        kw_list = [dict(args=""), dict(args=None), dict()]
        for kwargs in kw_list:
            subprocess_function.reset_mock()
            proj_id = self.task_proj.id
            answer = self.post_result(
                "/api/v1/projects/{}/execute-module/".format(proj_id),
                data=json.dumps(dict(inventory=inv1, module="ping",
                                     group="all", user="mysuperuser",
                                     **kwargs)))
            self.assertEquals(subprocess_function.call_count, 1)
            call_args = subprocess_function.call_args[0][0]
            self.assertNotIn("--args", call_args)

    @patch('polemarch.main.utils.CmdExecutor.execute')
    def test_complex_inventory_execute(self, subprocess_function):
        inventory_data = dict(name="Inv1",
                              vars={"ansible_ssh_private_key_file": "ikey",
                                    "custom_var1": "hello_world"})
        hosts_data = [dict(name="127.0.1.1", type="HOST", vars={}),
                      dict(name="hostlocl", type="HOST",
                           vars={"ansible_user": "centos",
                                 "ansible_ssh_private_key_file":
                                     "mykey"}),
                      dict(name="127.0.1.[3:4]", type="RANGE", vars={}),
                      dict(name="127.0.1.[5:6]", type="RANGE", vars={})]
        groups_data = [dict(name="groups1",
                            vars={"ansible_user": "ubuntu",
                                  "ansible_ssh_pass": "mypass"},
                            children=True),
                       dict(name="groups2", vars={}, children=True),
                       dict(name="groups3", vars={}, children=True),
                       dict(name="hosts1", vars={}),
                       dict(name="hosts2", vars={})]
        # make hosts, groups, inventory
        inv1 = self.post_result("/api/v1/inventories/",
                                data=json.dumps(inventory_data))["id"]
        hosts_id = self._create_hosts(hosts_data)
        groups_id = self._create_groups(groups_data)
        # put inventory to project and hosts and groups to inventory
        self.post_result("/api/v1/groups/{}/groups/".
                         format(groups_id[0]), 200,
                         data=json.dumps(groups_id[1:3]))
        self.post_result("/api/v1/groups/{}/groups/".
                         format(groups_id[1]), 200,
                         data=json.dumps([groups_id[2]]))
        self.post_result("/api/v1/groups/{}/groups/".
                         format(groups_id[2]), 200,
                         data=json.dumps(groups_id[-2:]))
        self.post_result("/api/v1/groups/{}/hosts/".
                         format(groups_id[3]), 200,
                         data=json.dumps(hosts_id[0:2]))
        self.post_result("/api/v1/groups/{}/hosts/".
                         format(groups_id[4]), 200,
                         data=json.dumps(hosts_id[2:]))
        self.post_result("/api/v1/inventories/{}/hosts/".
                         format(inv1), 200, data=json.dumps(hosts_id[0:-1]))
        self.post_result("/api/v1/inventories/{}/groups/".
                         format(inv1), 200, data=json.dumps([groups_id[0]]))
        # execute task and get inventory
        result = [""]

        def side_effect(call_args, *args, **kwargs):
            inventory_path = call_args[3]
            with open(inventory_path, 'r') as inventory_file:
                inventory = inventory_file.read()
                result[0] = inventory
        subprocess_function.side_effect = side_effect
        self.post_result(
            "/api/v1/projects/{}/execute-playbook/".format(self.task_proj.id),
            data=json.dumps(dict(inventory=inv1, playbook="first.yml")))
        # check that inventory text is correct
        inventory = result[0]
        exemplary = self._get_string_from_file("exemplary_complex_inventory")
        inventory = re.sub("ansible_ssh_private_key_file=/.*",
                           "ansible_ssh_private_key_file=PATH",
                           inventory)
        self.assertEquals(list(map(str.strip, inventory.split("\n"))),
                          list(map(str.strip, exemplary.split("\n"))))

    @patch('polemarch.main.utils.CmdExecutor.execute')
    def test_execute_error_handling(self, subprocess_function):
        extra_vars = '{"pacman":"mrs","ghosts":["inky","pinky","clyde","sue"]}'
        key_file = "-----BEGIN RSA PRIVATE KEY-----......"

        def check_status(exception, status):
            error = exception
            subprocess_function.side_effect = error
            url = "/api/v1/projects/{}/execute-playbook/"
            url = url.format(self.task_proj.id)
            self.post_result(
                url,
                data=json.dumps(dict(inventory=inv1,
                                     playbook="other/playbook.yml"))
            )
            history = get_history_item()
            self.assertEquals(history.status, status)

        def get_history_item():
            histories = self.get_model_class('History').objects.filter(
                mode="other/playbook.yml"
            )
            self.assertEquals(histories.count(), 1)
            history = histories[0]
            # History.objects.all().delete()
            return history

        def side_effect(call_args, *args, **kwargs):
            self.assertIn("--limit", call_args)
            self.assertIn("limited-hosts", call_args)
            self.assertIn("--user", call_args)
            self.assertIn("some-def-user", call_args)
            self.assertIn("--key-file", call_args)
            self.assertIn(extra_vars, call_args)
            self.assertIn("other/playbook.yml", call_args[1])
            return "test_output"
        subprocess_function.side_effect = side_effect
        inv1, h1 = self.create_inventory()
        url = "/api/v1/projects/{}/execute-playbook/"
        # check good run (without any problems)
        start_time = now()
        self.post_result(
            url.format(self.task_proj.id),
            data=json.dumps({
                "inventory": inv1,
                "playbook": "other/playbook.yml",
                "limit": "limited-hosts",
                "user": "some-def-user",
                "extra-vars": extra_vars,
                "key-file": key_file
            })
        )
        end_time = now()
        history = get_history_item()
        inventory = history.raw_inventory
        res = self.get_result("get",
                              "/api/v1/history/{}/raw/".format(history.id))
        self.assertEquals(res, "test_output")
        self.assertTrue(self.correct_simple_inventory in inventory)
        self.assertEquals(history.raw_stdout, "test_output")
        self.assertEquals(history.status, "OK")
        self.assertTrue(history.start_time >= start_time and
                        history.start_time <= history.stop_time)
        self.assertTrue(history.stop_time <= end_time and
                        history.stop_time >= history.start_time)
        self.assertEqual(history.executor, self.user)
        history.initiator = 1
        history.initiator_type = 'template'
        self.assertEqual(
            history.initiator_object,
            self.get_model_class("Template").objects.get(id=history.initiator)
        )
        self.get_model_class('History').objects.all().delete()
        # node are offline
        check_status(subprocess.CalledProcessError(4, None, ""), "OFFLINE")
        self.get_model_class('History').objects.all().delete()
        # error at node
        check_status(subprocess.CalledProcessError(None, None, None), "ERROR")
        self.get_model_class('History').objects.all().delete()
        result = self.get_result(
            "post",
            url.format(self.task_proj.id),
            400,
            data=json.dumps(dict(inventory=inv1, playbook="",
                                 limit="limited-hosts", user="some-def-user",
                                 extra_vars=extra_vars, key_file=key_file))
        )
        self.assertEqual(result["detail"], "Empty playbook/module name.")

    def test_ansible_args_validate_at_execution(self):
        def update_func(args, mistake):
            args.update(mistake)

        inv1, h1 = self.create_inventory()
        # you can't destroy world if you even does not know ansible arguments )
        # test playbook execution errors with incorrect arguments:
        playbook_url = "/api/v1/projects/" \
                       "{}/execute-playbook/".format(self.task_proj.id)
        required_args_playbook = {
            "inventory": inv1,
            "playbook": "destroy_world.yml",
            "user": "evil_genius",
            "key-file": "key_to_absolute_weapon"
        }
        self.make_test(playbook_url, required_args_playbook, update_func)
        # argument not exists error during module execution
        module_url = "/api/v1/projects/" \
                     "{}/execute-module/".format(self.task_proj.id)
        required_args_module = {
            "inventory": inv1,
            "module": "ping",
            "group": "penguin",
            "user": "evil_genius",
            "key-file": "key_to_absolute_weapon"
        }
        self.make_test(module_url, required_args_module, update_func, "group")

    @patch('polemarch.main.utils.CmdExecutor.execute')
    def test_cancel_task(self, subprocess_function):
        inv, _ = self.create_inventory()
        result = self.post_result(
            "/api/v1/projects/{}/execute-playbook/".format(self.task_proj.id),
            data=json.dumps({
                "inventory": inv,
                "playbook": "first.yml",
                "vault-password-file": "vault-password-file1234",
            }))
        history = self.get_result("get",
                                  "/api/v1/history/{}/".format(
                                      result["history_id"]
                                  ))
        self.assertEquals(history["mode"], "first.yml")
        self.get_result("post",
                        "/api/v1/history/{}/cancel/".format(history['id']),
                        200)

    @patch('polemarch.main.hooks.http.Backend._execute')
    @patch('polemarch.main.utils.CmdExecutor.execute')
    def test_hook_task(self, subprocess_function, execute_method):
        result = self.get_result('get', "/api/v1/hooks/types/")
        self.assertIn('HTTP', result['types'])
        self.assertIn('SCRIPT', result['types'])
        self.assertIn('on_execution', result['when'])
        self.assertIn('after_execution', result['when'])
        self.assertIn('on_user_add', result['when'])
        self.assertIn('on_user_upd', result['when'])
        self.assertIn('on_user_del', result['when'])
        self.assertIn('on_object_add', result['when'])
        self.assertIn('on_object_upd', result['when'])
        self.assertIn('on_object_del', result['when'])
        inv, _ = self.create_inventory()
        hook_url = 'http://ex.com'
        hook_data = dict(
            name="test", type='HTTP', recipients=hook_url, when='on_execution'
        )
        self.post_result("/api/v1/hooks/", data=json.dumps(hook_data))
        self.post_result("/api/v1/hooks/", data=json.dumps(hook_data))
        self.sended = False
        self.count = 0
        playbook = "first.yml"

        def side_effect(url, when, message):
            self.assertEqual(url, hook_url)
            self.assertEqual(when, 'on_execution')
            json.dumps(message)
            self.assertEqual(message['execution_type'], "PLAYBOOK")
            self.assertEqual(message['target']['name'], playbook)
            self.assertEqual(
                message['target']['inventory']['id'], inv
            )
            self.assertEqual(
                message['target']['project']['id'], self.task_proj.id
            )
            self.sended = True
            self.count += 1
            if self.count == 1:
                raise Exception("Test exception")
            return '200 OK: {"result": "ok"}'

        execute_method.side_effect = side_effect

        self.post_result(
            "/api/v1/projects/{}/execute-playbook/".format(self.task_proj.id),
            data=json.dumps(dict(inventory=inv, playbook=playbook, sync=1))
        )
        self.assertTrue(self.sended, "Raised on sending.")
        self.assertEquals(execute_method.call_count, 2)
        self.assertEquals(subprocess_function.call_count, 1)
        execute_method.reset_mock()
        for when in ['on_object_add', 'on_object_upd', 'on_object_del']:
            hook_data_obj = dict(**hook_data)
            hook_data_obj['when'] = when
            self.post_result("/api/v1/hooks/", data=json.dumps(hook_data_obj))
        range_int = 3
        for i in range(range_int):
            self.get_model_class('Host').objects.create(name="h-{}".format(i))
        hosts = self.get_model_class('Host').objects.filter(
            name__in=["h-{}".format(i) for i in range(range_int)]
        )
        for h in hosts:
            h.type = 'RANGE'
            h.save()
        hosts.delete()
        self.assertEquals(execute_method.call_count, 9)
        hook_data['when'] = 'after_execution'
        self.post_result("/api/v1/hooks/", data=json.dumps(hook_data))
        self.post_result(
            "/api/v1/projects/{}/execute-playbook/".format(self.task_proj.id),
            data=json.dumps(dict(inventory=inv, playbook=playbook, sync=1))
        )
        self.assertTrue(self.sended, "Fail")

    @patch('polemarch.main.utils.CmdExecutor.execute')
    def test_execute_inventory_file(self, subprocess_function):

        def side_effect(call_args, *args, **kwargs):
            # check inventory
            inventory_path = call_args[3]
            expected = "{}/{}/{}".format(
                settings.PROJECTS_DIR, self.task_proj.id, "inventory"
            )
            self.assertEqual(inventory_path, expected)

        subprocess_function.side_effect = side_effect
        with open("{}/12".format(self.task_proj.path), 'w') as file:
            file.write("burda")
        with open("{}/inventory".format(self.task_proj.path), 'w') as file:
            file.write("burda")
        self.post_result(
            "/api/v1/projects/{}/execute-module/".format(self.task_proj.id),
            data=json.dumps(dict(inventory="./12", module="ping", group="all"))
        )

        self.post_result(
            "/api/v1/projects/{}/execute-playbook/".format(self.task_proj.id),
            data=json.dumps(dict(inventory="inventory", playbook="first.yml"))
        )
        # fail with outside access
        self.post_result(
            "/api/v1/projects/{}/execute-module/".format(self.task_proj.id),
            data=json.dumps(dict(inventory="../inventory",
                                 module="ping", group="all")),
            code=400
        )
        self.assertEquals(subprocess_function.call_count, 2)


class ApiPeriodicTasksTestCase(_ApiGHBaseTestCase, AnsibleArgsValidationTest):
    def setUp(self):
        super(ApiPeriodicTasksTestCase, self).setUp()

        repo = "git@ex.us:dir/rep3.git"
        data = [dict(name="Prj1", repository=repo,
                     vars=dict(repo_type="TEST"))]
        self.periodic_project_id = self.mass_create("/api/v1/projects/", data,
                                                    "name", "repository")[0]
        self.project = self.get_model_class('Project').objects.get(
            id=self.periodic_project_id
        )
        self.inventory = self.get_model_class('Inventory').objects.create()

        self.ptask1 = self.get_model_class('PeriodicTask').objects.create(
                                                  mode="p1.yml",
                                                  name="test",
                                                  schedule="10",
                                                  type="INTERVAL",
                                                  project=self.project,
                                                  inventory=self.inventory)
        self.ptask2 = self.get_model_class('PeriodicTask').objects.create(
                                                  mode="p2.yml",
                                                  name="test",
                                                  schedule="10",
                                                  type="INTERVAL",
                                                  project=self.project,
                                                  inventory=self.inventory)

    def test_create_delete_periodic_task(self):
        url = "/api/v1/periodic-tasks/"
        count = self.get_model_class('PeriodicTask').objects.all().count()
        self.list_test(url, count)
        self.details_test(url + "{}/".format(self.ptask1.id),
                          mode="p1.yml",
                          schedule="10",
                          type="INTERVAL",
                          project=self.periodic_project_id)

        variables = {"syntax-check": None, "limit": "host-1"}
        data = [dict(mode="p1.yml", schedule="10", type="INTERVAL",
                     project=self.periodic_project_id,
                     inventory=self.inventory.id, name="one", vars=variables),
                dict(mode="p2.yml",
                     schedule="* */2 1-15 * sun,fri",
                     type="CRONTAB", project=self.periodic_project_id,
                     inventory=self.inventory.id, name="two", vars=variables),
                dict(mode="p1.yml", schedule="", type="CRONTAB",
                     project=self.periodic_project_id,
                     inventory=self.inventory.id, name="thre", vars=variables),
                dict(mode="p1.yml", schedule="30 */4", type="CRONTAB",
                     project=self.periodic_project_id,
                     inventory=self.inventory.id, name="four", vars=variables)]
        objs_id = self.mass_create(url, data, "mode", "schedule",
                                   "type", "project", "name", "vars"
                                   )

        for project_id in objs_id:
            self.get_result("delete", url + "{}/".format(project_id))
        qs = self.get_model_class('PeriodicTask').objects.filter(id__in=objs_id)
        self.assertEqual(qs.count(), 0)

        # test with bad value
        data = dict(mode="p1.yml", schedule="30 */4 foo", type="CRONTAB",
                    project=self.periodic_project_id,
                    inventory=self.inventory.id)
        result = self.get_result("post", url, 400, data=json.dumps(data))
        self.assertIn("Invalid weekday", str(result))

        # test with with no project
        data = dict(mode="p1.yml", schedule="30 */4", type="CRONTAB")
        self.get_result("post", url, 400, data=json.dumps(data))
        data = dict(mode="p1.yml", schedule="30 */4", type="crontab",
                    project=self.periodic_project_id,
                    inventory=self.inventory.id, name="four", vars=variables)
        self.get_result("post", url, 415, data=json.dumps(data))

    def test_create_delete_periodic_task_module(self):
        details = dict(mode="ping",
                       name="test",
                       schedule="10",
                       kind="MODULE",
                       type="INTERVAL",
                       inventory=self.inventory,
                       project=self.project)
        ptask = self.get_model_class('PeriodicTask').objects.create(**details)
        details['inventory'] = str(self.inventory.id)
        details['project'] = self.project.id
        url = "/api/v1/periodic-tasks/"
        self.details_test(url + "{}/".format(ptask.id), **details)
        variables = {"args": "ls -la", "group": "all"}
        data = [dict(mode="shell", schedule="10", type="INTERVAL",
                     project=self.periodic_project_id,
                     kind="MODULE", name="one", vars=variables,
                     inventory=str(self.inventory.id)),
                dict(mode="shell",
                     schedule="* */2 1-15 * sun,fri",
                     kind="MODULE",
                     type="CRONTAB", project=self.periodic_project_id,
                     inventory=self.inventory.id, name="two", vars=variables),
                dict(mode="shell", schedule="", type="CRONTAB",
                     project=self.periodic_project_id,
                     kind="MODULE",
                     inventory=self.inventory.id, name="thre", vars=variables),
                dict(mode="shell", schedule="30 */4", type="CRONTAB",
                     project=self.periodic_project_id,
                     kind="MODULE",
                     inventory=self.inventory.id, name="four", vars=variables)]
        results_id = self.mass_create(url, data, "mode", "schedule",
                                      "type", "project", "name", "vars",
                                      "kind")
        for project_id in results_id:
            self.get_result("delete", url + "{}/".format(project_id))
        qs = self.get_model_class('PeriodicTask').objects.filter(id__in=results_id)
        self.assertEqual(qs.count(), 0)

    def test_periodic_task_ansible_args_validation(self):
        def update_func(args, mistake):
            args['vars'].update(mistake)

        url = "/api/v1/periodic-tasks/"
        old_count = self.get_model_class('PeriodicTask').objects.count()
        variables = {"limit": "host-1"}
        # playbook
        data = dict(mode="p1.yml", schedule="10", type="INTERVAL",
                    project=self.periodic_project_id,
                    inventory=self.inventory.id, name="one", vars=variables)
        self.make_test(url, data, update_func)
        # module
        data['kind'] = "MODULE"
        self.make_test(url, data, update_func, "group")
        # none of PeriodicTasks created in DB
        self.assertEquals(old_count, self.get_model_class('PeriodicTask').objects.count())

    @patch('polemarch.main.utils.CmdExecutor.execute')
    def test_periodic_task_execution(self, subprocess_function):
        url = "/api/v1/periodic-tasks/"
        # module
        data = dict(mode="shell", schedule="10", type="INTERVAL",
                    project=self.periodic_project_id,
                    kind="MODULE",
                    inventory=self.inventory.id, name="one",
                    vars={"args": "ls -la", "group": "all"})
        id = self.get_result("post", url, 201, data=json.dumps(data))['id']
        ScheduledTask.delay(id)
        self.assertEquals(subprocess_function.call_count, 1)
        call_args = subprocess_function.call_args[0][0]
        self.assertTrue(call_args[0].endswith("ansible"))
        self.assertIn("shell", call_args)
        subprocess_function.reset_mock()
        # playbook
        data = dict(mode="p1.yml", schedule="10", type="INTERVAL",
                    project=self.periodic_project_id,
                    inventory=self.inventory.id, name="one", vars={})
        id = self.get_result("post", url, 201, data=json.dumps(data))['id']
        ScheduledTask.delay(id)
        self.assertEquals(subprocess_function.call_count, 1)
        call_args = subprocess_function.call_args[0][0]
        self.assertTrue(call_args[0].endswith("ansible-playbook"))
        self.assertTrue(call_args[1].endswith("p1.yml"))
        subprocess_function.reset_mock()
        data['save_result'] = False
        id = self.get_result("post", url, 201, data=json.dumps(data))['id']
        count = self.get_model_class('History').objects.all().count()
        ScheduledTask.delay(id)
        self.assertEquals(subprocess_function.call_count, 1)
        call_args = subprocess_function.call_args[0][0]
        self.assertTrue(call_args[0].endswith("ansible-playbook"))
        self.assertTrue(call_args[1].endswith("p1.yml"))
        self.assertCount(self.get_model_class('History').objects.all(), count)

        def side_effect(*args, **kwargs):
            raise Exception("Test text")

        subprocess_function.reset_mock()
        subprocess_function.side_effect = side_effect
        ScheduledTask(id)
        for history in self.histories:
            self.assertEqual(history.executor, None)
        self.assertEquals(subprocess_function.call_count, 1)
        self.assertCount(self.get_model_class('History').objects.all(), count)

    @patch('polemarch.main.utils.CmdExecutor.execute')
    def test_periodictask_inventory_file(self, subprocess_function):
        url = "/api/v1/periodic-tasks/"
        # module
        with open("{}/inventory".format(self.project.path), 'w') as file:
            file.write("burda")
        data = dict(mode="shell", schedule="10", type="INTERVAL",
                    project=self.periodic_project_id,
                    kind="MODULE",
                    inventory="inventory", name="one",
                    vars={"args": "ls -la", "group": "all"})
        id = self.get_result("post", url, 201, data=json.dumps(data))['id']
        ScheduledTask.delay(-1)
        ScheduledTask.delay(id)
        self.assertEquals(subprocess_function.call_count, 1)
        call_args = subprocess_function.call_args[0][0]
        inventory_path = call_args[3]
        expected = "{}/{}/{}".format(
            settings.PROJECTS_DIR, self.periodic_project_id, "inventory"
        )
        self.assertEquals(inventory_path, expected)
        # can't save with "../"
        data['inventory'] = "../inventory"
        self.get_result("post", url, 400, data=json.dumps(data))

    def test_secret_periodictask_vars(self):
        url = "/api/v1/periodic-tasks/"
        data = dict(
            mode="p1.yml", schedule="10", type="INTERVAL",
            project=self.periodic_project_id,
            inventory=self.inventory.id, name="one", vars={
                "key-file": "secret",
                "private-key": "secret",
                "vault-password-file": "secret"
            }
        )

        host = self.post_result(url, data=json.dumps(data))
        host_again = self.get_result("get", "{}{}/".format(url, host['id']))

        for h in [host, host_again]:
            for val in h['vars'].values():
                self.assertEqual(val, "[~~ENCRYPTED~~]")

    @patch("polemarch.main.models.projects.Project.execute")
    def test_periodictask_execute_now(self, execute):
        def side(*args, **kwargs):
            self.assertEqual(args[0], self.ptask1.kind)
            self.assertEqual(args[1], self.ptask1.mode)
            self.assertEqual(args[2], self.inventory)
            self.assertEqual(kwargs["initiator_type"], "scheduler")
            self.assertEqual(kwargs["initiator"], self.ptask1.id)
            self.assertEqual(kwargs["save_result"], self.ptask1.save_result)
            self.assertTrue(not kwargs["sync"])
            return 0

        execute.side_effect = side
        url = "/api/v1/periodic-tasks/"
        result = self.get_result(
            "post", "{}{}/execute/".format(url, self.ptask1.id)
        )
        self.assertEqual(
            "Started at inventory {}.".format(self.inventory), result['detail']
        )
        self.assertEquals(result["history_id"], 0)
        self.assertEquals(execute.call_count, 1)


class ApiTemplateTestCase(_ApiGHBaseTestCase, AnsibleArgsValidationTest):
    def setUp(self):
        super(ApiTemplateTestCase, self).setUp()

        self.pr_tmplt = self.get_model_class('Project').objects.create(**dict(
                name="TmpltProject",
                repository="git@ex.us:dir/rep3.git",
                vars=dict(repo_type="TEST")
            )
        )
        self.tmplt_data = dict(
            name="test_tmplt",
            kind="Task",
            data=dict(
                playbook="test.yml",
                project=self.pr_tmplt.id,
                inventory=self.history_inventory.id,
                vars=dict(
                    connection="paramiko",
                    tags="update",
                )
            ),
            notes="Test template"
        )
        job_tmplt = self.get_model_class('Template').objects.create(**self.tmplt_data)
        self.job_template = job_tmplt
        # Ugly hack for fix some errors
        self.tmplt_data.update(dict(
            name=self.job_template.name,
            kind=self.job_template.kind,
            data=self.job_template.data
        ))

    @patch('polemarch.main.utils.CmdExecutor.execute')
    def test_templates_execution(self, subprocess_function):
        # prepare mock and some vars
        ansible_args = []

        def side_effect(call_args, *args, **kwargs):
            ansible_args.extend(call_args)
        subprocess_function.side_effect = side_effect
        url = "/api/v1/templates/"
        tmplt = self.post_result(url, data=json.dumps(self.tmplt_data))
        single_url = "{}{}/".format(url, tmplt['id'])
        # test playbook execution
        result = self.post_result(single_url + "execute/", code=201)
        self.assertIn('test.yml', ansible_args)
        history = self.get_model_filter('History', pk=result['history_id']).get()
        self.assertEqual(history.initiator_type, "template")
        self.assertEqual(history.initiator, tmplt['id'])
<<<<<<< HEAD
        # fix
=======
>>>>>>> 57bb7e4a
        self.assertEqual(history.executor.id, tmplt['owner']['id'])
        # test module execution
        ansible_args = []
        module_data = dict(
            kind="Module",
            data=dict(
                module="shell",
                group="all",
                project=self.pr_tmplt.id,
                inventory=self.history_inventory.id,
                args="ls -la",
                vars={},
            )
        )
        self.get_result("patch", single_url, data=json.dumps(module_data))
        res = self.post_result(single_url + "execute/", code=201)
        self.assertIsNotNone(res["history_id"])
        self.assertIn('shell', ansible_args)
        # test incorrect template
        ptask_data = dict(
            kind="Host",
            data=dict(
                name="somename",
                vars={}
            )
        )
        self.get_result("patch", single_url, data=json.dumps(ptask_data))
        self.post_result(single_url + "execute/", code=415)

        # Execution with options
        ansible_args = []
        tmpl_with_opts = dict(
            kind="Module",
            name='Test opts',
            data=dict(
                module="shell",
                group="all",
                project=self.pr_tmplt.id,
                inventory=self.history_inventory.id,
                args="ls -la",
                vars=dict(
                    forks=8,
                ),
            ),
            options=dict(
                one=dict(group='test_group'),
                two=dict(args='pwd', vars=dict(forks=1))
            )
        )
        tmplt = self.post_result(url, data=json.dumps(tmpl_with_opts))
        for option in tmpl_with_opts['options'].keys():
            self.assertIn(option, tmplt['options_list'], tmplt)
        single_url = "{}{}/".format(url, tmplt['id'])
        # test playbook execution default
        self.post_result(single_url + "execute/", 201)
        self.assertIn(tmpl_with_opts['data']['module'], ansible_args)
        self.assertIn(tmpl_with_opts['data']['group'], ansible_args)
        self.assertIn('--forks', ansible_args)
        self.assertIn(
            str(tmpl_with_opts['data']['vars']['forks']), ansible_args
        )

        # test playbook execution one option
        ansible_args = []
        result = self.post_result(single_url + "execute/", 201, data=dict(option='one'))
        self.assertIn(tmpl_with_opts['data']['module'], ansible_args)
        self.assertIn(tmpl_with_opts['options']['one']['group'], ansible_args)
        self.assertIn('--forks', ansible_args)
        self.assertIn(
            str(tmpl_with_opts['data']['vars']['forks']), ansible_args
        )

        # get history
        history = self.get_model_filter('History', pk=result['history_id']).get()
        # Check in options `template_option_name`
        self.assertEqual(history.options['template_option'], 'one')
        with self.assertRaises(ValidationError):
            history.options = "string"

        # test playbook execution two option
        ansible_args = []
        self.post_result(single_url + "execute/", 201, data=dict(option='two'))
        self.assertIn(tmpl_with_opts['data']['module'], ansible_args)
        self.assertIn(tmpl_with_opts['options']['two']['args'], ansible_args)
        self.assertIn('--forks', ansible_args)
        self.assertIn(
            str(tmpl_with_opts['options']['two']['vars']['forks']),
            ansible_args
        )

        # test invalid attrs for options
        invalid_inventory = dict(**tmpl_with_opts)
        invalid_inventory['options']['three'] = dict(inventory='some_str')
        res = self.post_result(url, 400, data=json.dumps(invalid_inventory))
        self.assertIn(
            'Disallowed to override inventory.', res['detail']['options'], res
        )

        # test encrypted keys
        enc_keys = dict(**tmpl_with_opts)
        enc_keys['options']['three'] = dict(
            vars={"key-file": "some_very_secret_data"}
        )
        res = self.post_result(url, data=json.dumps(enc_keys))
        single_url = "{}{}/".format(url, res['id'])
        res = self.get_result("get", single_url)
        self.assertEqual(
            res['options']['three']['vars']['key-file'], '[~~ENCRYPTED~~]', res
        )

    def test_string_template_data(self):
        with open(self.pr_tmplt.path + "/inv1", 'w') as inv1:
            inv1.write("")
        tmplt_data = dict(
            name="test_tmplt",
            kind="Task",
            data=dict(
                project=self.pr_tmplt.id,
                inventory=self.history_inventory.id,
                vars=dict()
            )
        )
        job_template = self.get_model_class('Template').objects.create(**tmplt_data)
        job_template.data = json.dumps(dict(
                playbook="test.yml",
                project=self.pr_tmplt.id,
                inventory="./inv1",
                vars=dict(
                    connection="paramiko",
                    tags="update",
                )
            ))
        self.assertTrue(isinstance(job_template.data, dict))
        with self.assertRaises(ValueError):
            job_template.data = object()

        with self.assertRaises(ValidationError):
            self.get_model_class('Template').objects.create(**tmplt_data)

    def test_templates(self):
        url = "/api/v1/templates/"
        self.list_test(url, self.get_model_class('Template').objects.all().count())
        self.details_test(url + "{}/".format(self.job_template.id),
                          **self.tmplt_data)

        tmplt_data = dict()
        tmplt_data.update(self.tmplt_data)
        del tmplt_data["name"]

        self.get_result("patch", url + "{}/".format(self.job_template.id),
                        data=json.dumps(dict(name="test_tmplt")))
        self.details_test(url + "{}/".format(self.job_template.id),
                          name="test_tmplt", **tmplt_data)
        self.get_result("patch", url + "{}/".format(self.job_template.id),
                        400, data=json.dumps(dict(data=dict(test=1, tst=2))))
        self.get_result("patch", url + "{}/".format(self.job_template.id),
                        415, data=json.dumps(dict(kind="Test")))

        data = [dict(name="tmplt-{}".format(i), **tmplt_data)
                for i in range(5)]
        results_id = self.mass_create(url, data, "name", *tmplt_data.keys())

        for project_id in results_id:
            self.get_result("delete", url + "{}/".format(project_id))
        count = self.get_model_class('Template').objects.filter(id__in=results_id).count()
        self.assertEqual(count, 0)

        result = self.get_result("get", url+"supported-kinds/")
        self.assertEqual(result, self.get_model_class('Template').template_fields)

        ptask_tmplt_data = dict(
            name="test_ptask_template",
            kind="PeriodicTask",
            data=dict(
                mode="ping",
                type="INTERVAL",
                name="somename",
                project=self.pr_tmplt.id,
                kind="MODULE",
                inventory=222233222,
                schedule="12",
                vars=dict(
                    group="all"
                )
            )
        )
        ptask_tmplt = self.get_model_class('Template').objects.create(**ptask_tmplt_data)
        ptask_tmplt_data.update(dict(
            name=ptask_tmplt.name,
            kind=ptask_tmplt.kind,
            data=ptask_tmplt.data
        ))
        self.details_test(url + "{}/".format(ptask_tmplt.id),
                          **ptask_tmplt_data)

        module_template_data = dict(
            name="test_ptask_template",
            kind="Module",
            data=dict(
                module="shell",
                group="all",
                project=self.pr_tmplt.id,
                inventory=222233222,
                args="ls -la",
                vars=dict(
                    user="centos",
                    group="asddf"
                )
            )
        )

        module_template = self.get_model_class('Template').objects.create(
            **module_template_data
        )

        module_template_data.update(dict(
            name=module_template.name,
            kind=module_template.kind,
            data=module_template.data
        ))
        self.details_test(url + "{}/".format(module_template.id),
                          **module_template_data)
        # test validation

        def update_func(args, mistake):
            args['data']['vars'].update(mistake)

        self.make_test(url, self.tmplt_data, update_func)
        self.make_test(url, module_template_data, update_func, "group")
        self.make_test(url, ptask_tmplt_data, update_func, "group")

        # Filters
        # by Project
        search_url = "{}?project={}".format(url, self.pr_tmplt.id)
        qs = self.get_model_class('Template').objects.filter(project=self.pr_tmplt)
        res = self.get_result("get", search_url)
        self.assertEqual(res["count"], qs.count(), [res, qs.count()])
        # by Inventory
        search_url = "{}?inventory={}".format(url, self.history_inventory.id)
        real_count = self.get_model_class('Template').objects.filter(
            inventory=str(self.history_inventory.id)
        ).count()
        res = self.get_result("get", search_url)
        self.assertEqual(res["count"], real_count, [res, real_count])

    def test_secret_template_vars(self):
        url = "/api/v1/templates/"
        data = dict(
            name="test_tmplt",
            kind="Task",
            data=dict(
                playbook="test.yml",
                project=self.pr_tmplt.id,
                inventory=self.history_inventory.id,
                vars={
                    "vault-password-file": "secret",
                }
            )
        )

        t = self.post_result(url, data=json.dumps(data))
        t_again = self.get_result("get", "{}{}/".format(url, t['id']))

        for i in [t, t_again]:
            for val in i['data']['vars'].values():
                self.assertEqual(val, "[~~ENCRYPTED~~]")

        data['data']['vars']['vault-password-file'] = "[~~ENCRYPTED~~]"
        self.get_result("patch", "{}{}/".format(url, t['id']),
                        data=json.dumps(data))

        tmpls_objcts = self.get_model_class('Template').objects
        for val in tmpls_objcts.get(pk=t['id']).data['vars'].values():
            self.assertEqual(val, "secret")


class ApiHistoryTestCase(_ApiGHBaseTestCase):
    def setUp(self):
        super(ApiHistoryTestCase, self).setUp()

        repo = "git@ex.us:dir/rep3.git"
        self.history_inventory = self.get_model_class('Inventory').objects.create()
        self.ph = self.get_model_class('Project').objects.create(
            name="Prj_History",
            repository=repo,
            vars=dict(repo_type="TEST")
        )
        self.default_kwargs = dict(project=self.ph, mode="task.yml",
                                   raw_inventory="inventory",
                                   raw_stdout="text",
                                   inventory=self.history_inventory,
                                   initiator=self.user.id)
        self.histories = [
            self.get_model_class('History').objects.create(
                status="OK",
                start_time=now() - timedelta(hours=15),
                stop_time=now() - timedelta(hours=14),
                **self.default_kwargs
            ),
            self.get_model_class('History').objects.create(
                status="STOP",
                start_time=now() - timedelta(hours=25),
                stop_time=now() - timedelta(hours=24),
                **self.default_kwargs),
            self.get_model_class('History').objects.create(
                status="ERROR",
                start_time=now() - timedelta(hours=35),
                stop_time=now() - timedelta(hours=34),
                **self.default_kwargs),
            self.get_model_class('History').objects.create(
                status="RUN",
                start_time=now() - timedelta(hours=40),
                **self.default_kwargs)
        ]
        self.default_kwargs["raw_stdout"] = "one\ntwo\nthree\nfour"
        self.default_kwargs["mode"] = "task2.yml"
        self.histories.append(self.get_model_class('History').objects.create(
            status="ERROR", start_time=now() - timedelta(hours=35),
            stop_time=now() - timedelta(hours=34), **self.default_kwargs)
        )

    def test_history_of_executions(self):
        url = "/api/v1/history/"
        df = "%Y-%m-%dT%H:%M:%S.%fZ"
        self.list_test(url, len(self.histories))
        self.details_test(
            url + "{}/".format(self.histories[0].id),
            mode="task.yml",
            status="OK", project=self.ph.id,
            #  Commented because DRF broke API by fields
            # start_time=self.histories[0].start_time.strftime(df),
            # stop_time=self.histories[0].stop_time.strftime(df),
            raw_inventory="inventory",
            inventory=self.history_inventory.id,
            executor=None, initiator_type="project",
            execution_time=3600
            )

<<<<<<< HEAD
        self.details_test(
            url + "{}/".format(self.histories[3].id),
            mode="task.yml",
            status="RUN", project=self.ph.id,
            #  Commented because DRF broke API by fields
            # start_time=self.histories[0].start_time.strftime(df),
            # stop_time=self.histories[0].stop_time.strftime(df),
            raw_inventory="inventory",
            inventory=self.history_inventory.id,
            executor=None, initiator_type="project",
            execution_time=144000
        )
=======
        pached_method = 'polemarch.main.models.tasks.History._get_seconds_from_time'
        with patch(pached_method) as time_mock:
            time_mock.return_value = 144000
            self.details_test(
                url + "{}/".format(self.histories[3].id),
                mode="task.yml",
                status="RUN", project=self.ph.id,
                #  Commented because DRF broke API by fields
                # start_time=self.histories[0].start_time.strftime(df),
                # stop_time=self.histories[0].stop_time.strftime(df),
                raw_inventory="inventory",
                inventory=self.history_inventory.id,
                executor=None, initiator_type="project",
                execution_time=144000
            )
>>>>>>> 57bb7e4a

        result = self.get_result("get", "{}?status={}".format(url, "OK"))
        self.assertEqual(result["count"], 1, result)

        res = self.get_result("get", "{}?mode={}".format(url, "task.yml"))
        self.assertEqual(res["count"], 4, res)

        res = self.get_result("get", "{}?project={}".format(url, self.ph.id))
        self.assertEqual(res["count"], len(self.histories), res)

        st = self.histories[1].start_time.strftime(df)
        res = self.get_result("get", "{}?start_time__gte={}".format(url, st))
        self.assertEqual(res["count"], 2, res)
        res = self.get_result("get", "{}?start_time__gt={}".format(url, st))
        self.assertEqual(res["count"], 1, res)

        st = self.histories[1].stop_time.strftime(df)
        res = self.get_result("get", "{}?stop_time__gte={}".format(url, st))
        self.assertEqual(res["count"], 2, res)
        res = self.get_result("get", "{}?stop_time__gt={}".format(url, st))
        self.assertEqual(res["count"], 1, res)

        self.get_result("post", url, 405, data=dict(**self.default_kwargs))
        self.get_result("patch", url + "{}/".format(self.histories[0].id),
                        405, data=dict(**self.default_kwargs))
        self.get_result("put", url + "{}/".format(self.histories[0].id),
                        405, data=dict(**self.default_kwargs))

        # Lines pagination
        lines_url = url+"{}/lines/?limit=2".format(self.histories[4].id)
        result = self.get_result("get", lines_url)
        self.assertEqual(result["count"], 4, result)
        self.assertCount(result["results"], 2)
        lines_url = url
        lines_url += "{}/lines/?after=2&before=4".format(self.histories[4].id)
        result = self.get_result("get", lines_url)
        self.assertEqual(result["count"], 1, result)
        self.assertCount(result["results"], 1)
        line_number = result["results"][0]["line_number"]
        self.assertEqual(line_number, 3, result)

        self.get_result("delete", url + "{}/".format(self.histories[0].id))

    def test_history_raw_output(self):
        raw_stdout = "[0;35mdeprecate" \
                     "[0;32mok" \
                     "[1;31munreachable" \
                     "[0;36mskipping" \
                     "[1;35mwarning" \
                     "[0;33mchanged" \
                     "[0;31mfatal"
        nocolor = "deprecate" \
                  "ok" \
                  "unreachable" \
                  "skipping" \
                  "warning" \
                  "changed" \
                  "fatal"
        default_kwargs = dict(project=self.ph, mode="task.yml",
                              raw_inventory="inventory",
                              inventory=self.history_inventory,
                              initiator=self.user.id,
                              status="OK",
                              start_time=now() - timedelta(hours=15),
                              stop_time=now() - timedelta(hours=14))
        default_kwargs['raw_stdout'] = raw_stdout
        history = self.get_model_class('History').objects.create(**default_kwargs)
        url = "/api/v1/history/{}/raw/".format(history.id)
        result = self.get_result("get", url)
        self.assertEquals(result, nocolor)
        result = self.get_result("get", url + "?color=yes")
        self.assertEquals(result, raw_stdout)

        # Clear output
        history.status = "RUN"
        history.save()
        url = "/api/v1/history/{}/clear/".format(history.id)
        self.get_result("delete", url, 406)
        history.status = "OK"
        history.save()
        self.get_result("delete", url)
        url = "/api/v1/history/{}/raw/".format(history.id)
        result = self.get_result("get", url)
        self.assertEquals(result, "Output trancated.\n")

    def test_history_facts(self):
        history_kwargs = dict(project=self.ph, mode="setup",
                              kind="MODULE",
                              raw_inventory="inventory",
                              raw_stdout="text",
                              inventory=self.history_inventory,
                              status="OK",
                              start_time=now() - timedelta(hours=15),
                              stop_time=now() - timedelta(hours=14))
        history = self.get_model_class('History').objects.create(**history_kwargs)
        stdout = self._get_string_from_file("facts_stdout")
        history.raw_stdout = stdout
        history.save()
        url = "/api/v1/history/{}/facts/".format(history.id)
        parsed = self.get_result("get", url)
        self.assertCount(parsed, 6)
        self.assertEquals(parsed['172.16.1.31']['status'], 'SUCCESS')
        self.assertEquals(parsed['test.vst.lan']['status'], 'SUCCESS')
        self.assertEquals(parsed['172.16.1.29']['status'], 'SUCCESS')
        self.assertEquals(parsed['172.16.1.32']['status'], 'FAILED!')
        self.assertEquals(parsed['172.16.1.30']['status'], 'UNREACHABLE!')
        self.assertEquals(parsed['172.16.1.31']['ansible_facts']
                          ['ansible_memfree_mb'], 736)
        self.assertCount(
            parsed['test.vst.lan']['ansible_facts']["ansible_devices"], 2
        )
        self.assertIn('No route to host',
                      parsed['172.16.1.30']['msg'])
        for status in ['RUN', 'DELAY']:
            history.status = status
            history.save()
            self.get_result("get", url, code=424)
        history.status = "OK"
        history.kind = "PLAYBOOK"
        history.save()
        self.get_result("get", url, code=404)<|MERGE_RESOLUTION|>--- conflicted
+++ resolved
@@ -827,10 +827,6 @@
         history = self.get_model_filter('History', pk=result['history_id']).get()
         self.assertEqual(history.initiator_type, "template")
         self.assertEqual(history.initiator, tmplt['id'])
-<<<<<<< HEAD
-        # fix
-=======
->>>>>>> 57bb7e4a
         self.assertEqual(history.executor.id, tmplt['owner']['id'])
         # test module execution
         ansible_args = []
@@ -1169,20 +1165,6 @@
             execution_time=3600
             )
 
-<<<<<<< HEAD
-        self.details_test(
-            url + "{}/".format(self.histories[3].id),
-            mode="task.yml",
-            status="RUN", project=self.ph.id,
-            #  Commented because DRF broke API by fields
-            # start_time=self.histories[0].start_time.strftime(df),
-            # stop_time=self.histories[0].stop_time.strftime(df),
-            raw_inventory="inventory",
-            inventory=self.history_inventory.id,
-            executor=None, initiator_type="project",
-            execution_time=144000
-        )
-=======
         pached_method = 'polemarch.main.models.tasks.History._get_seconds_from_time'
         with patch(pached_method) as time_mock:
             time_mock.return_value = 144000
@@ -1198,7 +1180,6 @@
                 executor=None, initiator_type="project",
                 execution_time=144000
             )
->>>>>>> 57bb7e4a
 
         result = self.get_result("get", "{}?status={}".format(url, "OK"))
         self.assertEqual(result["count"], 1, result)
