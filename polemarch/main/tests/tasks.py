--- conflicted
+++ resolved
@@ -156,16 +156,10 @@
         repo = "git@ex.us:dir/rep3.git"
         data = [dict(name="Prj1", repository=repo,
                      vars=dict(repo_type="TEST"))]
-<<<<<<< HEAD
-        self.project_periodic_id = self.mass_create("/api/v1/projects/", data,
-                                                    "name", "repository")[0]
-        project = Project.objects.get(id=self.project_periodic_id)
-=======
         self.project_id = self.mass_create("/api/v1/projects/", data,
                                            "name", "repository")[0]
         project = Project.objects.get(id=self.project_id)
         self.inventory = Inventory.objects.create()
->>>>>>> b18157c2
 
         self.ptask1 = PeriodicTask.objects.create(playbook="p1.yml",
                                                   schedule="10",
@@ -248,19 +242,9 @@
                           playbook="p1.yml",
                           schedule="10",
                           type="DELTA",
-                          project=self.project_periodic_id)
+                          project=self.project_id)
 
         data = [dict(playbook="p1.yml", schedule="10", type="DELTA",
-<<<<<<< HEAD
-                     project=self.project_periodic_id),
-                dict(playbook="p2.yml",
-                     schedule="* */2 sun,fri 1-15 *",
-                     type="CRONTAB", project=self.project_periodic_id),
-                dict(playbook="p1.yml", schedule="", type="CRONTAB",
-                     project=self.project_periodic_id),
-                dict(playbook="p1.yml", schedule="30 */4", type="CRONTAB",
-                     project=self.project_periodic_id)]
-=======
                      project=self.project_id, inventory=self.inventory.id),
                 dict(playbook="p2.yml",
                      schedule="* */2 sun,fri 1-15 *",
@@ -270,7 +254,6 @@
                      project=self.project_id, inventory=self.inventory.id),
                 dict(playbook="p1.yml", schedule="30 */4", type="CRONTAB",
                      project=self.project_id, inventory=self.inventory.id)]
->>>>>>> b18157c2
         results_id = self.mass_create(url, data, "playbook", "schedule",
                                       "type", "project")
 
@@ -281,7 +264,7 @@
 
         # test with bad value
         data = dict(playbook="p1.yml", schedule="30 */4 foo", type="CRONTAB",
-                    project=self.project_periodic_id)
+                    project=self.project_id)
         self.get_result("post", url, 400, data=json.dumps(data))
 
         # test with with no project
