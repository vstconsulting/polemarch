<<<<<<< HEAD


var pmInventories = inheritance(pmItems)
pmInventories.model.name = "inventories"
pmInventories.model.page_name = "inventory"
pmInventories.model.bulk_name = "inventory"
pmInventories.model.className = "pmInventories"

/**
 * Параметры из секции *:vars
 * Строка где после первого `=` всё остальное значение.
 */
pmInventories.parseMonoVarsLine = function(index, line)
{
    var vars = {}
    var param = /^([^=]+)="(.*)"$/.exec(line)

    if(param)
    {
        vars[param[1]] = param[2]
    }
    else
    {
        param = /^([^=]+)=(.*)$/.exec(line)
        if(param)
        {
            vars[param[1]] = param[2]
        }
        else
        {
            throw "Error in line "+index+" invalid varibles string ("+line+")"
        }
    }
    return vars;
}
 
/**
 * Параметры хоста
 * Строка где может быть несколько параметров ключ=значение через пробел
 */
pmInventories.parseVarsLine = function(index, line)
{ 
    var vars = {}
    do{
        if(line.length == 0)
        {
            break;
        }

        var params = /^([^=]+)=["'](.*?)["'] +[^=]+=/.exec(line)
        if(params)
        {
            params[1] = trim(params[1]) 
            vars[params[1]] = stripslashes(params[2])
            line = trim(line.slice(params[1].length + params[2].length + 3))
            continue;
        }

        params = /^([^=]+)=([^ ]*) +[^=]+=/.exec(line)
        if(params)
        {
            params[1] = trim(params[1]) 
            vars[params[1]] = stripslashes(params[2])
            line = trim(line.slice(params[1].length + params[2].length + 1))
            continue;
        }

        params = /^([^=]+)=["'](.*?)["'] *$/.exec(line)
        if(params)
        {
            params[1] = trim(params[1]) 
            vars[params[1]] = stripslashes(params[2])
            break;
        }

        params = /^([^=]+)=([^ ]*) *$/.exec(line)
        if(params)
        {
            params[1] = trim(params[1]) 
            vars[params[1]] = stripslashes(params[2])
            line = trim(line.slice(params[1].length + params[2].length + 1))
            continue;
        }
        else
        {
            throw "Error in line "+index+" invalid varibles string ("+line+")"
        }
    }while(true)
    return vars;
}

/**
 * Хост и параметры
 * Строка где идёт сначала имя хоста а потом его параметры в `parseVarsLine`
 */
pmInventories.parseHostLine = function(index, line, section, inventory)
{
    var params = /^([^ ]+)/.exec(line)
    if(!params)
    {
        throw "Error in line "+index+" ("+line+")"
    }

    var name = ""
    var type = ""
    if(pmItems.validateHostName(params[1]))
    {
        name = params[1]
        type = "HOST"
    }
    else if(pmItems.validateRangeName(params[1]))
    {
        name = params[1]
        type = "RANGE"
    }
    else
    {
        throw "Error in line "+index+" invalid host or range name ("+params[1]+")"
    }

    line = trim(line.slice(name.length))

    var host = {
        name:name,
        type:type,
        vars:pmInventories.parseVarsLine(index, line)
    }

    if(section !== "_hosts")
    { 
        pmInventories.addGroupIfNotExists(inventory, section)
        inventory.groups[section].hosts.push(host)
    }
    else
    {
        inventory.hosts.push(host)
    }
}

/**
 * Парсит строку файла инвентория
 * @param {integer} index
 * @param {string} line
 * @param {string} section
 * @param {Object} inventory
 * @returns {Boolean}
 */
pmInventories.parseLine = function(index, line, section, inventory)
{
    line = trim(line);

    if(section == "_hosts")
    {
        pmInventories.parseHostLine(index, line, section, inventory)
        return true;
    }

    if(section == "all:vars")
    {
        var vars = pmInventories.parseMonoVarsLine(index, line)
        inventory.vars = Object.assign(inventory.vars, vars)
        return true;
    }

    if(/:vars$/.test(section))
    {
        section = section.substring(0, section.length - ":vars".length)

        pmInventories.addGroupIfNotExists(inventory, section)
        inventory.groups[section].vars = Object.assign(inventory.groups[section].vars, pmInventories.parseMonoVarsLine(index, line))
        return true;
    }

    if(/:children$/.test(section))
    {
        /**
         * Параметры из секции *:children
         * Строка где просто имя группы
         */
        section = section.substring(0, section.length - ":children".length)

        pmInventories.addGroupIfNotExists(inventory, section)
        inventory.groups[section].children = true
        inventory.groups[section].groups.push(line) 
        pmInventories.addGroupIfNotExists(inventory, line) 
        return true;
    }

    pmInventories.parseHostLine(index, line, section, inventory)
    return false;
}

/**
 * Добавляет группу в инвенторий если её ещё нет
 * @param {Object} inventory
 * @param {string} group_name имя группы
 * @returns {Boolean} true если группа добавлена.
 */
pmInventories.addGroupIfNotExists = function(inventory, group_name)
{ 
    if(!inventory.groups[group_name])
    {
        inventory.groups[group_name] = {
            vars:{},
            groups:[],
            hosts:[],
        }
        
        return true;
    }
    
    return false;
}


/**
 * Парсит файла инвентория
 * @param {string} text текст файла инвентория
 * @returns {Object}
 */
pmInventories.parseFromText = function(text)
{
    var lines = text.split(/\n/g)

    var cSection = "_hosts";
    var  inventory = {
        hosts:[],
        groups:{},
        vars:{},
        name:new Date().toString()
    } 

    for(var i in lines)
    {
        var line = lines[i].replace(/^ */g, "") 
        
        if(/^\s*[#;]\s+inventory name: (.*)/ig.test(line))
        {
            var name = /^\s*[#;]\s+inventory name: (.*)/ig.exec(line)
            inventory.name = name[1]
            continue;
        }
         
        if(/^\s*$/ig.test(line))
        {
            continue;
        }
        if(/^\s*[#;]/ig.test(line))
        {
            continue;
        }

        console.log(i+":\t" + line)

        if(/^\[([A-z0-9\.:\-]+:vars)\]/ig.test(line))
        {
            var res = /^\[([A-z0-9\.:\-]+)\]/ig.exec(line)
            cSection = res[1]
             
            var group_name = cSection.substring(0, cSection.length - ":vars".length)
            if(group_name != "all")
            {
                pmInventories.addGroupIfNotExists(inventory, group_name)
            }
            console.info("setSection:vars ", cSection)
            continue;
        }
        if(/^\[([A-z0-9\.:\-]+:children)\]/ig.test(line))
        {
            var res = /^\[([A-z0-9\.:\-]+)\]/ig.exec(line)
            cSection = res[1]
            pmInventories.addGroupIfNotExists(inventory, cSection.substring(0, cSection.length - ":children".length))
            console.info("setSection:children ", cSection)
            continue;
        }
        if(/^\[([A-z0-9\.:\-]+)\]/ig.test(line))
        {
            var res = /^\[([A-z0-9\.:\-]+)\]/ig.exec(line)
            cSection = res[1]
            pmInventories.addGroupIfNotExists(inventory, cSection)
            console.info("setSection ", cSection)
            continue;
        }

        pmInventories.parseLine(i, line, cSection, inventory)
    }

    pmInventories.addHierarchyDataToInventoryGroups(inventory)
    console.log("\n\ninventory", inventory)
    return inventory;
}



/**
 * Формирует вспомагательную информацию в объекте инвентория о вложенности групп друг в друга.
 * @param {Object} inventory Инвенторий (Обязательный)
 * @param {string} group_name (не обязательный)
 * @param {integer} level (не обязательный)
 * @param {Array} parents (не обязательный)
 */
pmInventories.addHierarchyDataToInventoryGroups = function(inventory, group_name, level, parents)
{
    if(!level)
    {
        level = 0
    }
    
    if(parents === undefined)
    {
        parents = []
    }
    
    if(group_name === undefined || group_name == 'all')
    {
        for(var i in inventory.groups)
        {  
            delete inventory.groups[i]['dataLevel']
        }
        
        for(var i in inventory.groups)
        {  
            pmInventories.addHierarchyDataToInventoryGroups(inventory, i, 1, ['all'])
        }
        
        return;
    }
    
    
    if(inventory.groups[group_name].dataLevel && inventory.groups[group_name].dataLevel.level >= level )
    {
        return;
    } 
    
    parents.push(group_name)
    inventory.groups[group_name].dataLevel = {
        level:level,
        parents:parents,
    }
    
    for(var i in inventory.groups[group_name].groups)
    {   
        var hasError = false;
        for(var j in inventory.groups[group_name].dataLevel.parents)
        {  
            var val = inventory.groups[group_name].dataLevel.parents[j]
            if(val == inventory.groups[group_name].groups[i])
            {
                inventory.groups[group_name].dataLevel.error = "Group `"+val+"` is recursive include into group `"+inventory.groups[group_name].groups[i]+"`";
                console.warn(inventory.groups[group_name].dataLevel.error)
                hasError = true
                break;
            }
        }
        
        if(hasError)
        {
            continue;
        }
        
        pmInventories.addHierarchyDataToInventoryGroups(inventory, inventory.groups[group_name].groups[i], level+1, parents.slice())
    }
    
    return;
}

// ansible_ssh_private_key_file - запрашивать значение этого параметра.

pmInventories.importFromFile = function(files_event)
{
    var def = new $.Deferred();
    this.model.files = files_event
    this.model.importedInventories = {}
    var thisObj = this;
    for(var i=0; i<files_event.target.files.length; i++)
    {
        var reader = new FileReader();
        reader.onload = (function(index_in_files_array)
        {
            return function(e)
            {
                console.log(e)
                thisObj.model.importedInventories = {
                    inventory:pmInventories.parseFromText(e.target.result),
                    text:e.target.result
                }
            };
        })(i);
        reader.readAsText(files_event.target.files[i]);

        // Нет поддержки загрузки более одного файла за раз.
        break;
    }
    return def.promise();
}

pmInventories.openImportPageAndImportFiles = function(files_event)
{
    $.when(spajs.open({ menuId:"inventories/import"})).done(function()
    {
       pmInventories.importFromFile(files_event)
    })
}

pmInventories.importInventories = function()
{
    return pmInventories.importInventory(pmInventories.model.importedInventories.inventory)
}

pmInventories.importInventoriesAndOpen = function(inventory)
{
    return $.when(pmInventories.importInventories()).done(function(inventory_id){
        spajs.open({ menuId:"inventory/"+inventory_id})
    }).fail(function(e){
        console.warn(e)
        polemarch.showErrors(e) 
    }).promise()
}

pmInventories.showGroupVarsModal = function(opt)
{
    return jsonEditor.jsonEditorScrollTo("ansible_ssh_private_key_file", "group"+opt.name)
}

pmInventories.showHostVarsModal = function(opt)
{ 
    return jsonEditor.jsonEditorScrollTo("ansible_ssh_private_key_file", "host"+opt.name)
}

pmInventories.showInventoryVarsModal = function(opt)
{ 
    return jsonEditor.jsonEditorScrollTo("ansible_ssh_private_key_file", "inventory")
}

pmInventories.importInventory = function(inventory)
{ 
    var def2 = new $.Deferred();  
    if(inventory.vars.ansible_ssh_private_key_file !== undefined && !/-----BEGIN RSA PRIVATE KEY-----/.test(inventory.vars.ansible_ssh_private_key_file))
    {
        // <!--Вставка файла -->
        $.notify("Error in field ansible_ssh_private_key_file invalid value", "error"); 
        pmInventories.showInventoryVarsModal();
        def2.reject()
        return def2.promise();
    }

    for(var i in inventory.hosts)
    {
        var val = inventory.hosts[i] 
        if(val.vars.ansible_ssh_private_key_file !== undefined && !/-----BEGIN RSA PRIVATE KEY-----/.test(val.vars.ansible_ssh_private_key_file))
        {
            // <!--Вставка файла -->
            $.notify("Error in field ansible_ssh_private_key_file invalid value", "error");
            pmInventories.showHostVarsModal({group:'all', name:val.name});
            def2.reject()
            return def2.promise();
        }
    }

    for(var i in inventory.groups)
    {
        var val = inventory.groups[i] 
        if(val.vars.ansible_ssh_private_key_file !== undefined && !/-----BEGIN RSA PRIVATE KEY-----/.test(val.vars.ansible_ssh_private_key_file))
        {
            // <!--Вставка файла -->
            $.notify("Error in field ansible_ssh_private_key_file invalid value", "error");
            pmInventories.showGroupVarsModal({name:i}); 
            def2.reject()
            return def2.promise();
        }

        for(var j in val.hosts)
        {
            var hval = val.hosts[j] 
            if(hval.vars.ansible_ssh_private_key_file !== undefined && !/-----BEGIN RSA PRIVATE KEY-----/.test(hval.vars.ansible_ssh_private_key_file))
            {
                // <!--Вставка файла -->
                $.notify("Error in field ansible_ssh_private_key_file invalid value", "error"); 
                pmInventories.showHostVarsModal({group:i, name:hval.name});
                def2.reject()
                return def2.promise();
            }
        }
    }
 
    var def = new $.Deferred();
    
    if($("#inventory_name").val() != "")
    {
        inventory.name = $("#inventory_name").val();
    }
    
    if(!inventory.name)
    {
        // inventory.name = "new imported inventory"
        
        $.notify("Error in field inventory name", "error");
        def2.reject({text:"Error in field inventory name"})
        return def2.promise(); 
    }

    var inventoryObject = {
        name:inventory.name,
        vars:inventory.vars
    }
    
    var deleteBulk = []
    $.when(pmInventories.importItem(inventoryObject)).done(function(inventory_id)
    {
        deleteBulk.push({ 
            type:"del",
            item:'inventory',
            pk:inventory_id
        })
        var bulkdata = []
        // Сбор групп и вложенных в них хостов
        for(var i in inventory.groups)
        {
            var val = inventory.groups[i]

            bulkdata.push({
                type:"add",
                item:'group',
                data:{
                    name:i,
                    children:val.children,
                    vars:val.vars
                }
            })

            for(var j in val.hosts)
            {
                var hval = val.hosts[j]
                bulkdata.push({
                    type:"add",
                    item:'host',
                    data:{
                        name:hval.name,
                        type:hval.type,
                        vars:hval.vars
                    }
                })
            }
        }

        // Сбор хостов вложенных к инвенторию
        var bulkHosts = []
        for(var i in inventory.hosts)
        {
            var val = inventory.hosts[i]
            bulkHosts.push({
                type:"add",
                item:'host',
                data:{
                    name:val.name,
                    type:val.type,
                    vars:val.vars
                }
            })
        }

        // Добавление хостов вложенных к инвенторию
        spajs.ajax.Call({
            url: "/api/v1/_bulk/",
            type: "POST",
            contentType:'application/json',
            data:JSON.stringify(bulkHosts),
                        success: function(data)
            {
                var hasError = false;
                var hosts_ids = []
                for(var i in data)
                {
                    var val = data[i]
                    if(val.status != 201)
                    {
                        $.notify("Error "+val.status, "error");
                        hasError = true;
                        continue;
                    }
                    hosts_ids.push(val.data.id)
                    deleteBulk.push({ 
                        type:"del",
                        item:'host',
                        pk:val.data.id
                    })
                }

                if(hasError)
                {
                    // По меньшей мере в одной операции была ошибка вставки.
                    // Инвенторий импортирован не полностью 
                    def.reject(deleteBulk);
                    return;
                }

                $.when(pmInventories.addSubHosts(inventory_id, hosts_ids)).done(function()
                {
                    // Добавление групп и вложенных в них хостов
                    spajs.ajax.Call({
                        url: "/api/v1/_bulk/",
                        type: "POST",
                        contentType:'application/json',
                        data:JSON.stringify(bulkdata),
                                                success: function(data)
                        {
                            var igroups_ids = []
                            var bulk_update = []
                            var hasError = false;
                            for(var i in data)
                            { 
                                deleteBulk.push({ 
                                    type:"del",
                                    item:data.item,
                                    pk:data[i].data.id
                                })

                                var val = data[i]
                                if(val.status != 201)
                                {
                                    $.notify("Error "+val.status, "error");
                                    hasError = true;
                                }

                                if(val.data.children !== undefined )
                                {
                                    igroups_ids.push(val.data.id)
 
                                    // Это группа
                                    if(val.data.children)
                                    {
                                        if(inventory.groups[val.data.name].groups.length)
                                        {
                                            // Добавление подгрупп 
                                            var groups_ids = []
                                            for(var j in inventory.groups[val.data.name].groups)
                                            {
                                                // найти id группы и прекрепить.
                                                for(var k in data)
                                                {
                                                    if(data[k].data.children !== undefined && data[k].data.name == inventory.groups[val.data.name].groups[j])
                                                    {
                                                        groups_ids.push(data[k].data.id)
                                                        break;
                                                    }
                                                }
                                            }
                                            bulk_update.push({
                                                type: "mod", 
                                                item:'group',
                                                method: "PUT",
                                                data_type: 'groups',
                                                pk:val.data.id,
                                                data:groups_ids
                                            }) 
                                        }
                                    }
                                    else
                                    {
                                        if(inventory.groups[val.data.name].hosts.length)
                                        {
                                            // Добавление хостов
                                            var hosts_ids = []
                                            for(var j in inventory.groups[val.data.name].hosts)
                                            {
                                                // найти id группы и прекрепить.
                                                for(var k in data)
                                                {
                                                    if(data[k].data.children === undefined && data[k].data.name == inventory.groups[val.data.name].hosts[j].name)
                                                    {
                                                        hosts_ids.push(data[k].data.id)
                                                        break;
                                                    }
                                                }
                                            }
                                            bulk_update.push({
                                                type: "mod", 
                                                item:'group',
                                                method: "PUT",
                                                data_type: 'hosts',
                                                pk:val.data.id,
                                                data:hosts_ids
                                            }) 
                                        }
                                    }
                                }
                                else
                                {
                                    // Это хост
                                }
                            }
                            
                            if(hasError)
                            {
                                // По меньшей мере в одной операции была ошибка вставки.
                                // Инвенторий импортирован не полностью 
                                def.reject(deleteBulk);
                                return;
                            }
                            
                            $.when(pmInventories.addSubGroups(inventory_id, igroups_ids)).done(function()
                            {
                                if(bulk_update.length)
                                {
                                    spajs.ajax.Call({
                                        url: "/api/v1/_bulk/",
                                        type: "POST",
                                        contentType:'application/json',
                                        data:JSON.stringify(bulk_update),
                                                                                success: function(data)
                                        {
                                            var hasError = false;
                                            for(var i in data)
                                            {
                                                var val = data[i]
                                                if(val.status != 200)
                                                {
                                                    $.notify("Error "+val.status, "error");
                                                    hasError = true;
                                                    continue;
                                                }
                                            }

                                            if(hasError)
                                            {
                                                // По меньшей мере в одной операции была ошибка обновления.
                                                // Инвенторий импортирован не полностью 
                                                def.reject(deleteBulk);
                                                return;
                                            }

                                            def.resolve(inventory_id);
                                        },
                                        error:function(e)
                                        {
                                            console.warn(e)
                                            polemarch.showErrors(e) 
                                            def.reject(deleteBulk);
                                        }
                                    }) 
                                }
                                else
                                {
                                    def.resolve(inventory_id);
                                }
                            }).fail(function(e){
                                console.warn(e)
                                polemarch.showErrors(e) 
                                def.reject(deleteBulk);
                            }) 
                        },
                        error:function(e)
                        {
                            console.warn(e)
                            polemarch.showErrors(e) 
                            def.reject(deleteBulk);
                        }
                    });
                }).fail(function(e){
                    console.warn(e)
                    polemarch.showErrors(e) 
                    def.reject(deleteBulk);
                })
            },
            error:function(e)
            {
                console.warn(e)
                polemarch.showErrors(e) 
                def.reject(deleteBulk);
            }
        })
    }).fail(function(e)
    {
        console.warn(e)
        polemarch.showErrors(e) 
        def.reject(deleteBulk);
    })
     
    $.when(def).done(function(inventory_id)
    {
        def2.resolve(inventory_id)
    }).fail(function(delete_bulk)
    { 
        $.when(spajs.ajax.Call({
            url: "/api/v1/_bulk/",
            type: "POST",
            contentType:'application/json',
            data:JSON.stringify(delete_bulk),
        })).always(function(){
            def2.reject()
        })
    })
    
    return def2.promise();
}


pmInventories.showImportPage = function(holder, menuInfo, data)
{
    var def = new $.Deferred();

    var text = spajs.just.render(this.model.name+'_import_page', {}) 
    $(holder).insertTpl(text)

    def.resolve()
    return def.promise();
}

pmInventories.renderImportedInventory = function(imported)
{
    if(!imported || !imported.inventory)
    {
        return ""
    }
    
    var text = spajs.just.render(this.model.name+'_imported_inventory', {inventory:imported.inventory, text:imported.text})
    return text;
}

pmInventories.copyItem = function(item_id)
{
    var def = new $.Deferred();
    var thisObj = this;

    $.when(this.loadItem(item_id)).done(function()
    {
        var data = thisObj.model.items[item_id];
        delete data.id;
        data.name = "copy from " + data.name
        
        $.when(encryptedCopyModal.replace(data)).done(function(data)
        {
            spajs.ajax.Call({
                url: "/api/v1/"+thisObj.model.name+"/",
                type: "POST",
                contentType:'application/json',
                data: JSON.stringify(data),
                            success: function(newItem)
                {
                    thisObj.model.items[newItem.id] = newItem

                        var groups = []
                        for(var i in data.groups)
                        {
                            groups.push(data.groups[i].id)
                        }

                        var hosts = []
                        for(var i in data.hosts)
                        {
                            hosts.push(data.hosts[i].id)
                        }

                        $.when(thisObj.setSubGroups(newItem.id, groups), thisObj.setSubHosts(newItem.id, hosts)).always(function(){
                            def.resolve(newItem.id)
                        })
                },
                error:function(e)
                {
                    def.reject(e)
                }
            });
        }).fail(function(e)
        {
            def.reject(e)
        }) 
    }).fail(function(e)
    {
        def.reject(e)
    })


    return def.promise();
}




pmInventories.model.page_list = {
    title: "Inventories",
    short_title: "Inventories",
    buttons:[
        {
            class:'btn btn-primary',
            function:function(){ return "spajs.open({ menuId:'new-"+this.model.page_name+"'}); return false;"},
            title:'Create', 
            link:function(){ return '/?new-'+this.model.page_name}, 
        },
        {
            tpl:function(){
                return spajs.just.render('inventories_btn_openImportPageAndImportFiles', {})
            },
        },
    ],
    fileds:[
        {
            title:'Name',
            name:'name',
        },
    ],
    actions:[
        {
            class:'btn btn-danger',
            function:function(item){ return 'spajs.showLoader('+this.model.className+'.deleteItem('+item.id+'));  return false;'},
            title:'Delete',
            link:function(){ return '#'}
        },
        {
            class:'btn btn-default',
            function:function(item){ return '';},
            title:'Create sub group',
            link:function(item)
            { 
                return '/?inventory/'+item.id+'/new-group' 
            },
        },
        {
            class:'btn btn-default',
            function:function(item){ return '';},
            title:'Create sub host',
            link:function(item)
            { 
                return '/?inventory/'+item.id+'/new-host' 
            },
        }
    ]
}

pmInventories.model.page_new = {
    title: "New inventory",
    short_title: "New inventory",
    fileds:[
        [
            {
                filed: new filedsLib.filed.text(),
                title:'Name',
                name:'name',
                placeholder:'Enter inventory name',
                validator:function(value){ 
                    return filedsLib.validator.notEmpty(value, 'Name')
                },
                fast_validator:filedsLib.validator.notEmpty
            }, 
        ]
    ],
    sections:[
        function(section){
            return jsonEditor.editor({}, {block:this.model.name});
        }
    ],
    onBeforeSave:function(data)
    {
        data.vars = jsonEditor.jsonEditorGetValues()
        return data;
    },
    onCreate:function(data, status, xhr, callOpt)
    { 
        var def = new $.Deferred();
        $.notify("Inventory created", "success");
        
        if(callOpt.parent_item)
        {
            if(callOpt.parent_type == 'project')
            {
                $.when(pmProjects.addSubInventories(callOpt.parent_item, [data.id])).always(function(){
                    $.when(spajs.open({ menuId:"project/"+callOpt.parent_item})).always(function(){
                        def.resolve()
                    })
                })
            }
        }
        else
        {
            $.when(spajs.open({ menuId: this.model.page_name + "/"+data.id})).always(function(){
                def.resolve()
            })
        }
        return def.promise();
    }
}
   
pmInventories.model.page_item = {
    buttons:[
        {
            class:'btn btn-primary',
            function:function(item_id){ return 'spajs.showLoader('+this.model.className+'.updateItem('+item_id+'));  return false;'},
            title:'Save', 
            link:function(){ return '#'}, 
        },
        {
            class:'btn btn-primary',
            function:function(item_id){ return 'return spajs.openURL(this.href);'},
            title:'History',
            link:function(item_id){ return polemarch.opt.host + '/?inventory/' + item_id + '/history'},
        },
        {
            class:'btn btn-default copy-btn',
            function:function(item_id){ return 'spajs.showLoader('+this.model.className+'.copyAndEdit('+item_id+'));  return false;'},
            title:'<span class="glyphicon glyphicon-duplicate" ></span>',
            link:function(){ return '#'},
            help:'Copy'
        },
        {
            class:'btn btn-danger danger-right',
            function:function(item_id){ return 'spajs.showLoader('+this.model.className+'.deleteItem('+item_id+'));  return false;'},
            title:'<span class="glyphicon glyphicon-remove" ></span> <span class="hidden-sm hidden-xs" >Remove</span>',
            link:function(){ return '#'}, 
        },
    ],
    sections:[
        function(section, item_id){
            return jsonEditor.editor(this.model.items[item_id].vars, {block:this.model.name});
        },
        function(section, item_id){
            return spajs.just.render("inventories_sub_items", {item_id:item_id}) 
        }
    ],
    title: function(item_id){
        return "Inventory "+this.model.items[item_id].justText('name')
    },
    short_title: function(item_id){
        return "Inventory "+this.model.items[item_id].justText('name', function(v){return v.slice(0, 20)})
    },
    fileds:[
        [
            {
                filed: new filedsLib.filed.text(),
                title:'Name',
                name:'name',
                placeholder:'Enter inventory name',
                validator:function(value){
                    return filedsLib.validator.notEmpty(value, 'Name')
                },
                fast_validator:function(value){ return value != '' && value}
            }, 
        ]
    ],
    onUpdate:function(result)
    {
        return true;
    },
    onBeforeSave:function(data, item_id)
    {
        data.vars = jsonEditor.jsonEditorGetValues() 
        return data;
    },
}
   
/**
 * Показывает форму со списком всех групп.
 * @return $.Deferred
 */
pmInventories.showAddSubGroupsForm = function(item_id, holder)
{
    if(!item_id)
    {
        throw "Error in pmInventories.showAddSubGroupsForm with item_id = `" + item_id + "`"
    }
    
    return $.when(pmGroups.loadAllItems()).done(function(){
        $("#add_existing_item_to_inventory").remove()
        $(".content").appendTpl(spajs.just.render('add_existing_groups_to_inventory', {item_id:item_id}))
        var scroll_el = "#add_existing_item_to_inventory"; 
		if ($(scroll_el).length != 0) { 
			$('html, body').animate({ scrollTop: $(scroll_el).offset().top }, 1000); 
		}
        $("#polemarch-model-items-select").select2({ width: '100%' });
    }).fail(function(){

    }).promise()
}

/**
 * Показывает форму со списком всех хостов.
 * @return $.Deferred
 */
pmInventories.showAddSubHostsForm = function(item_id, holder)
{
    if(!item_id)
    {
        throw "Error in pmInventories.showAddSubHostsForm with item_id = `" + item_id + "`"
    }
    
    return $.when(pmHosts.loadAllItems()).done(function(){
        $("#add_existing_item_to_inventory").remove()
        $(".content").appendTpl(spajs.just.render('add_existing_hosts_to_inventory', {item_id:item_id}))
         var scroll_el = "#add_existing_item_to_inventory"; 
		if ($(scroll_el).length != 0) { 
			$('html, body').animate({ scrollTop: $(scroll_el).offset().top }, 1000); 
		}
        $("#polemarch-model-items-select").select2({ width: '100%' });
    }).fail(function(){

    }).promise()
}

/**
 * Проверяет принадлежит ли host_id к группе item_id
 * @param {Integer} item_id
 * @param {Integer} host_id
 * @returns {Boolean}
 */
pmInventories.hasHosts = function(item_id, host_id)
{
    if(!item_id)
    {
        throw "Error in pmInventories.hasHosts with item_id = `" + item_id + "`"
    }
    
    if(pmInventories.model.items[item_id])
    {
        for(var i in pmInventories.model.items[item_id].hosts)
        {
            if(pmInventories.model.items[item_id].hosts[i].id == host_id)
            {
                return true;
            }
        }
    }
    return false;
}

/**
 * Проверяет принадлежит ли host_id к группе item_id
 * @param {Integer} item_id
 * @param {Integer} host_id
 * @returns {Boolean}
 */
pmInventories.hasGroups = function(item_id, group_id)
{
    if(!item_id)
    {
        throw "Error in pmInventories.hasGroups with item_id = `" + item_id + "`"
    }
    
    if(pmInventories.model.items[item_id])
    {
        for(var i in pmInventories.model.items[item_id].groups)
        {
            if(pmInventories.model.items[item_id].groups[i].id == group_id)
            {
                return true;
            }
        }
    }
    return false;
}


/**
 * @return $.Deferred
 */
pmInventories.setSubGroups = function(item_id, groups_ids)
{
    if(!item_id)
    {
        throw "Error in pmInventories.setSubGroups with item_id = `" + item_id + "`"
    }
    
    if(!groups_ids)
    {
        groups_ids = []
    }

    return spajs.ajax.Call({
        url: "/api/v1/inventories/"+item_id+"/groups/",
        type: "PUT",
        contentType:'application/json',
        data:JSON.stringify(groups_ids),
                success: function(data)
        {
            if(pmInventories.model.items[item_id])
            {
                pmInventories.model.items[item_id].groups = []
                for(var i in groups_ids)
                {
                    pmInventories.model.items[item_id].groups.push(pmGroups.model.items[groups_ids[i]])
                }
            }
        },
        error:function(e)
        {
            console.warn("group "+item_id+" update error - " + JSON.stringify(e));
            polemarch.showErrors(e.responseJSON)
        }
    });
}

/**
 * @return $.Deferred
 */
pmInventories.setSubHosts = function(item_id, hosts_ids)
{
    if(!hosts_ids)
    {
        hosts_ids = []
    }
    
    if(!item_id)
    {
        throw "Error in pmInventories.setSubHosts with item_id = `" + item_id + "`"
    }
    

    return spajs.ajax.Call({
        url: "/api/v1/inventories/"+item_id+"/hosts/",
        type: "PUT",
        contentType:'application/json',
        data:JSON.stringify(hosts_ids),
                success: function(data)
        {
            if(pmInventories.model.items[item_id])
            {
                pmInventories.model.items[item_id].hosts = []
                for(var i in hosts_ids)
                {
                    pmInventories.model.items[item_id].hosts.push(pmHosts.model.items[hosts_ids[i]])
                }
            }
        },
        error:function(e)
        {
            console.warn("group "+item_id+" update error - " + JSON.stringify(e));
            polemarch.showErrors(e.responseJSON)
        }
    });
}

/**
 * @return $.Deferred
 */
pmInventories.addSubGroups = function(item_id, groups_ids)
{
    if(!item_id)
    {
        throw "Error in pmInventories.addSubGroups with item_id = `" + item_id + "`"
    }
    
    if(!groups_ids)
    {
        groups_ids = []
    }

    var def = new $.Deferred();
    spajs.ajax.Call({
        url: "/api/v1/inventories/"+item_id+"/groups/",
        type: "POST",
        contentType:'application/json',
        data:JSON.stringify(groups_ids),
                success: function(data)
        {
            if(data.not_found > 0)
            {
                $.notify("Item not found", "error"); 
                def.reject({text:"Item not found", status:404})
                return;
            }

            if(pmInventories.model.items[item_id])
            {
                if(!pmInventories.model.items[item_id].groups)
                {
                    pmInventories.model.items[item_id].groups = []
                }

                for(var i in groups_ids)
                {
                    pmInventories.model.items[item_id].groups.push(pmGroups.model.items[groups_ids[i]])
                }
            }

            $.notify("Save", "success");
            def.resolve()
        },
        error:function(e)
        {
            console.warn("group "+item_id+" update error - " + JSON.stringify(e));
            polemarch.showErrors(e.responseJSON)
            def.reject(e)
        }
    });
    return def.promise();
}

/**
 * @return $.Deferred
 */
pmInventories.addSubHosts = function(item_id, hosts_ids)
{
    if(!item_id)
    {
        throw "Error in pmInventories.addSubHosts with item_id = `" + item_id + "`"
    }
    
    var def = new $.Deferred();
    if(!hosts_ids || hosts_ids.length == 0)
    {  
        def.resolve()
        return def.promise();
    }

    spajs.ajax.Call({
        url: "/api/v1/inventories/"+item_id+"/hosts/",
        type: "POST",
        contentType:'application/json',
        data:JSON.stringify(hosts_ids),
                success: function(data)
        {
            if(data.not_found > 0)
            {
                $.notify("Item not found", "error");
                def.reject({text:"Item not found", status:404})
                return;
            }

            if(pmInventories.model.items[item_id])
            {
                if(!pmInventories.model.items[item_id].hosts)
                {
                    pmInventories.model.items[item_id].hosts = []
                }

                for(var i in hosts_ids)
                {
                    pmInventories.model.items[item_id].hosts.push(pmHosts.model.items[hosts_ids[i]])
                }
            }

            $.notify("Save", "success");
            def.resolve()
        },
        error:function(e)
        {
            console.warn("group "+item_id+" update error - " + JSON.stringify(e));
            polemarch.showErrors(e.responseJSON)
            def.reject(e)
        }
    });
    return def.promise();
}

pmInventories.validateGroupName = function(name)
{
    if(!name)
    {
        return false;
    }
 
    if(/^[a-zA-Z0-9\-\._]*$/.test(name.toLowerCase()))
    {
        return true;
    } 
    
    return false;
}




/**
 * Для ввода инвентория
 * @type Object
 */
pmInventories.filed.inventoriesAutocomplete = inheritance(filedsLib.filed.simpleText)
pmInventories.filed.inventoriesAutocomplete.type = 'inventoriesAutocomplete' 
pmInventories.filed.inventoriesAutocomplete.getValue = function(pmObj, filed)
{
    var inventory = $("#inventories-autocomplete").val()
    if($("#inventory-source").val() != 'db')
    {
        inventory =  $("#inventories-file").val()
        if(!/^\.\//.test(inventory))
        {
            inventory = trim("./"+inventory)
        }
    }

    
    return inventory;
}

/**
 * Функция для рендера поля
 * @type Object
 */
pmInventories.filed.inventoriesAutocomplete.render = function(pmObj, filed, item_id, opt)
{ 
    var html = spajs.just.render('filed_type_'+this.type, {pmObj:pmObj, filed:filed, item_id:item_id, filedObj:this, opt:opt}) 
    return spajs.just.onInsert(html, function()
    {
        // @FixMe требует чтоб были загружены все инвентории pmInventories.loadAllItems()
        $("#inventories-autocomplete").select2({ width: '100%' });
         
        if(filed.onchange && item_id)
        {
            filed.onchange({value:filed.getFiledValue.apply(pmObj, [item_id])})
        }
        else if(filed.onchange)
        {
            if(pmInventories.model.itemslist.results[0])
            {
                filed.onchange({value:pmInventories.model.itemslist.results[0].id})
            }
            else
            {
                filed.onchange({value:""})
            }
        }
    });
}
 

 tabSignal.connect("polemarch.start", function()
 {
    // inventories
    spajs.addMenu({
        id:"inventories", 
        urlregexp:[/^inventories$/, /^inventory$/, /^inventories\/search\/?$/, /^inventories\/page\/([0-9]+)$/],
        onOpen:function(holder, menuInfo, data){return pmInventories.showList(holder, menuInfo, data);}
    })
    
    spajs.addMenu({
        id:"inventories-import", 
        urlregexp:[/^inventories\/import$/],
        onOpen:function(holder, menuInfo, data){return pmInventories.showImportPage(holder, menuInfo, data);}
    })

    
    spajs.addMenu({
        id:"inventories-search", 
        urlregexp:[/^inventories\/search\/([A-z0-9 %\-.:,=]+)$/],
        onOpen:function(holder, menuInfo, data){return pmInventories.showSearchResults(holder, menuInfo, data);}
    })

    spajs.addMenu({
        id:"inventory", 
        urlregexp:[/^inventory\/([0-9]+)$/, /^inventories\/([0-9]+)$/],
        onOpen:function(holder, menuInfo, data){return pmInventories.showItem(holder, menuInfo, data);}
    })

    spajs.addMenu({
        id:"inventory-history", 
        urlregexp:[/^inventory\/([0-9]+)\/history$/, /^inventory\/([0-9]+)\/history\/page\/([0-9]+)$/],
        onOpen:function(holder, menuInfo, data){return pmHistory.showListInInventory(holder, menuInfo, data);}
    })
    
    spajs.addMenu({
        id:"newInventory", 
        urlregexp:[/^new-inventory$/, /^([A-z0-9_]+)\/([0-9]+)\/new-inventory$/],
        onOpen:function(holder, menuInfo, data){return pmInventories.showNewItemPage(holder, menuInfo, data);}
    }) 
=======


var pmInventories = inheritance(pmItems)
pmInventories.model.name = "inventories"
pmInventories.model.page_name = "inventory"
pmInventories.model.bulk_name = "inventory"
pmInventories.model.className = "pmInventories"

/**
 * Параметры из секции *:vars
 * Строка где после первого `=` всё остальное значение.
 */
pmInventories.parseMonoVarsLine = function(index, line)
{
    var vars = {}
    var param = /^([^=]+)="(.*)"$/.exec(line)

    if(param)
    {
        vars[param[1]] = param[2]
    }
    else
    {
        param = /^([^=]+)=(.*)$/.exec(line)
        if(param)
        {
            vars[param[1]] = param[2]
        }
        else
        {
            throw "Error in line "+index+" invalid varibles string ("+line+")"
        }
    }
    return vars;
}
 
/**
 * Параметры хоста
 * Строка где может быть несколько параметров ключ=значение через пробел
 */
pmInventories.parseVarsLine = function(index, line)
{ 
    var vars = {}
    do{
        if(line.length == 0)
        {
            break;
        }

        var params = /^([^=]+)=["'](.*?)["'] +[^=]+=/.exec(line)
        if(params)
        {
            params[1] = trim(params[1]) 
            vars[params[1]] = stripslashes(params[2])
            line = trim(line.slice(params[1].length + params[2].length + 3))
            continue;
        }

        params = /^([^=]+)=([^ ]*) +[^=]+=/.exec(line)
        if(params)
        {
            params[1] = trim(params[1]) 
            vars[params[1]] = stripslashes(params[2])
            line = trim(line.slice(params[1].length + params[2].length + 1))
            continue;
        }

        params = /^([^=]+)=["'](.*?)["'] *$/.exec(line)
        if(params)
        {
            params[1] = trim(params[1]) 
            vars[params[1]] = stripslashes(params[2])
            break;
        }

        params = /^([^=]+)=([^ ]*) *$/.exec(line)
        if(params)
        {
            params[1] = trim(params[1]) 
            vars[params[1]] = stripslashes(params[2])
            line = trim(line.slice(params[1].length + params[2].length + 1))
            continue;
        }
        else
        {
            throw "Error in line "+index+" invalid varibles string ("+line+")"
        }
    }while(true)
    return vars;
}

/**
 * Хост и параметры
 * Строка где идёт сначала имя хоста а потом его параметры в `parseVarsLine`
 */
pmInventories.parseHostLine = function(index, line, section, inventory)
{
    var params = /^([^ ]+)/.exec(line)
    if(!params)
    {
        throw "Error in line "+index+" ("+line+")"
    }

    var name = ""
    var type = ""
    if(pmItems.validateHostName(params[1]))
    {
        name = params[1]
        type = "HOST"
    }
    else if(pmItems.validateRangeName(params[1]))
    {
        name = params[1]
        type = "RANGE"
    }
    else
    {
        throw "Error in line "+index+" invalid host or range name ("+params[1]+")"
    }

    line = trim(line.slice(name.length))

    var host = {
        name:name,
        type:type,
        vars:pmInventories.parseVarsLine(index, line)
    }

    if(section !== "_hosts")
    { 
        pmInventories.addGroupIfNotExists(inventory, section)
        inventory.groups[section].hosts.push(host)
    }
    else
    {
        inventory.hosts.push(host)
    }
}

/**
 * Парсит строку файла инвентория
 * @param {integer} index
 * @param {string} line
 * @param {string} section
 * @param {Object} inventory
 * @returns {Boolean}
 */
pmInventories.parseLine = function(index, line, section, inventory)
{
    line = trim(line);

    if(section == "_hosts")
    {
        pmInventories.parseHostLine(index, line, section, inventory)
        return true;
    }

    if(section == "all:vars")
    {
        var vars = pmInventories.parseMonoVarsLine(index, line)
        inventory.vars = Object.assign(inventory.vars, vars)
        return true;
    }

    if(/:vars$/.test(section))
    {
        section = section.substring(0, section.length - ":vars".length)

        pmInventories.addGroupIfNotExists(inventory, section)
        inventory.groups[section].vars = Object.assign(inventory.groups[section].vars, pmInventories.parseMonoVarsLine(index, line))
        return true;
    }

    if(/:children$/.test(section))
    {
        /**
         * Параметры из секции *:children
         * Строка где просто имя группы
         */
        section = section.substring(0, section.length - ":children".length)

        pmInventories.addGroupIfNotExists(inventory, section)
        inventory.groups[section].children = true
        inventory.groups[section].groups.push(line) 
        pmInventories.addGroupIfNotExists(inventory, line) 
        return true;
    }

    pmInventories.parseHostLine(index, line, section, inventory)
    return false;
}

/**
 * Добавляет группу в инвенторий если её ещё нет
 * @param {Object} inventory
 * @param {string} group_name имя группы
 * @returns {Boolean} true если группа добавлена.
 */
pmInventories.addGroupIfNotExists = function(inventory, group_name)
{ 
    if(!inventory.groups[group_name])
    {
        inventory.groups[group_name] = {
            vars:{},
            groups:[],
            hosts:[],
        }
        
        return true;
    }
    
    return false;
}


/**
 * Парсит файла инвентория
 * @param {string} text текст файла инвентория
 * @returns {Object}
 */
pmInventories.parseFromText = function(text)
{
    var lines = text.split(/\n/g)

    var cSection = "_hosts";
    var  inventory = {
        hosts:[],
        groups:{},
        vars:{},
        name:new Date().toString()
    } 

    for(var i in lines)
    {
        var line = lines[i].replace(/^ */g, "") 
        
        if(/^\s*[#;]\s+inventory name: (.*)/ig.test(line))
        {
            var name = /^\s*[#;]\s+inventory name: (.*)/ig.exec(line)
            inventory.name = name[1]
            continue;
        }
         
        if(/^\s*$/ig.test(line))
        {
            continue;
        }
        if(/^\s*[#;]/ig.test(line))
        {
            continue;
        }

        console.log(i+":\t" + line)

        if(/^\[([A-z0-9\.:\-]+:vars)\]/ig.test(line))
        {
            var res = /^\[([A-z0-9\.:\-]+)\]/ig.exec(line)
            cSection = res[1]
             
            var group_name = cSection.substring(0, cSection.length - ":vars".length)
            if(group_name != "all")
            {
                pmInventories.addGroupIfNotExists(inventory, group_name)
            }
            console.info("setSection:vars ", cSection)
            continue;
        }
        if(/^\[([A-z0-9\.:\-]+:children)\]/ig.test(line))
        {
            var res = /^\[([A-z0-9\.:\-]+)\]/ig.exec(line)
            cSection = res[1]
            pmInventories.addGroupIfNotExists(inventory, cSection.substring(0, cSection.length - ":children".length))
            console.info("setSection:children ", cSection)
            continue;
        }
        if(/^\[([A-z0-9\.:\-]+)\]/ig.test(line))
        {
            var res = /^\[([A-z0-9\.:\-]+)\]/ig.exec(line)
            cSection = res[1]
            pmInventories.addGroupIfNotExists(inventory, cSection)
            console.info("setSection ", cSection)
            continue;
        }

        pmInventories.parseLine(i, line, cSection, inventory)
    }

    pmInventories.addHierarchyDataToInventoryGroups(inventory)
    console.log("\n\ninventory", inventory)
    return inventory;
}



/**
 * Формирует вспомагательную информацию в объекте инвентория о вложенности групп друг в друга.
 * @param {Object} inventory Инвенторий (Обязательный)
 * @param {string} group_name (не обязательный)
 * @param {integer} level (не обязательный)
 * @param {Array} parents (не обязательный)
 */
pmInventories.addHierarchyDataToInventoryGroups = function(inventory, group_name, level, parents)
{
    if(!level)
    {
        level = 0
    }
    
    if(parents === undefined)
    {
        parents = []
    }
    
    if(group_name === undefined || group_name == 'all')
    {
        for(var i in inventory.groups)
        {  
            delete inventory.groups[i]['dataLevel']
        }
        
        for(var i in inventory.groups)
        {  
            pmInventories.addHierarchyDataToInventoryGroups(inventory, i, 1, ['all'])
        }
        
        return;
    }
    
    
    if(inventory.groups[group_name].dataLevel && inventory.groups[group_name].dataLevel.level >= level )
    {
        return;
    } 
    
    parents.push(group_name)
    inventory.groups[group_name].dataLevel = {
        level:level,
        parents:parents,
    }
    
    for(var i in inventory.groups[group_name].groups)
    {   
        var hasError = false;
        for(var j in inventory.groups[group_name].dataLevel.parents)
        {  
            var val = inventory.groups[group_name].dataLevel.parents[j]
            if(val == inventory.groups[group_name].groups[i])
            {
                inventory.groups[group_name].dataLevel.error = "Group `"+val+"` is recursive include into group `"+inventory.groups[group_name].groups[i]+"`";
                console.warn(inventory.groups[group_name].dataLevel.error)
                hasError = true
                break;
            }
        }
        
        if(hasError)
        {
            continue;
        }
        
        pmInventories.addHierarchyDataToInventoryGroups(inventory, inventory.groups[group_name].groups[i], level+1, parents.slice())
    }
    
    return;
}

// ansible_ssh_private_key_file - запрашивать значение этого параметра.

pmInventories.importFromFile = function(files_event)
{
    var def = new $.Deferred();
    this.model.files = files_event
    this.model.importedInventories = {}
    var thisObj = this;
    for(var i=0; i<files_event.target.files.length; i++)
    {
        var reader = new FileReader();
        reader.onload = (function(index_in_files_array)
        {
            return function(e)
            {
                console.log(e)
                thisObj.model.importedInventories = {
                    inventory:pmInventories.parseFromText(e.target.result),
                    text:e.target.result
                }
            };
        })(i);
        reader.readAsText(files_event.target.files[i]);

        // Нет поддержки загрузки более одного файла за раз.
        break;
    }
    return def.promise();
}

pmInventories.openImportPageAndImportFiles = function(files_event)
{
    $.when(spajs.open({ menuId:"inventories/import"})).done(function()
    {
       pmInventories.importFromFile(files_event)
    })
}

pmInventories.importInventories = function()
{
    return pmInventories.importInventory(pmInventories.model.importedInventories.inventory)
}

pmInventories.importInventoriesAndOpen = function(inventory)
{
    return $.when(pmInventories.importInventories()).done(function(inventory_id){
        spajs.open({ menuId:"inventory/"+inventory_id})
    }).fail(function(e){
        console.warn(e)
        polemarch.showErrors(e) 
    }).promise()
}

pmInventories.showGroupVarsModal = function(opt)
{
    return jsonEditor.jsonEditorScrollTo("ansible_ssh_private_key_file", "group"+opt.name)
}

pmInventories.showHostVarsModal = function(opt)
{ 
    return jsonEditor.jsonEditorScrollTo("ansible_ssh_private_key_file", "host"+opt.name)
}

pmInventories.showInventoryVarsModal = function(opt)
{ 
    return jsonEditor.jsonEditorScrollTo("ansible_ssh_private_key_file", "inventory")
}

pmInventories.importInventory = function(inventory)
{ 
    var def2 = new $.Deferred();  
    if(inventory.vars.ansible_ssh_private_key_file !== undefined && !/-----BEGIN RSA PRIVATE KEY-----/.test(inventory.vars.ansible_ssh_private_key_file))
    {
        // <!--Вставка файла -->
        $.notify("Error in field ansible_ssh_private_key_file invalid value", "error"); 
        pmInventories.showInventoryVarsModal();
        def2.reject()
        return def2.promise();
    }

    for(var i in inventory.hosts)
    {
        var val = inventory.hosts[i] 
        if(val.vars.ansible_ssh_private_key_file !== undefined && !/-----BEGIN RSA PRIVATE KEY-----/.test(val.vars.ansible_ssh_private_key_file))
        {
            // <!--Вставка файла -->
            $.notify("Error in field ansible_ssh_private_key_file invalid value", "error");
            pmInventories.showHostVarsModal({group:'all', name:val.name});
            def2.reject()
            return def2.promise();
        }
    }

    for(var i in inventory.groups)
    {
        var val = inventory.groups[i] 
        if(val.vars.ansible_ssh_private_key_file !== undefined && !/-----BEGIN RSA PRIVATE KEY-----/.test(val.vars.ansible_ssh_private_key_file))
        {
            // <!--Вставка файла -->
            $.notify("Error in field ansible_ssh_private_key_file invalid value", "error");
            pmInventories.showGroupVarsModal({name:i}); 
            def2.reject()
            return def2.promise();
        }

        for(var j in val.hosts)
        {
            var hval = val.hosts[j] 
            if(hval.vars.ansible_ssh_private_key_file !== undefined && !/-----BEGIN RSA PRIVATE KEY-----/.test(hval.vars.ansible_ssh_private_key_file))
            {
                // <!--Вставка файла -->
                $.notify("Error in field ansible_ssh_private_key_file invalid value", "error"); 
                pmInventories.showHostVarsModal({group:i, name:hval.name});
                def2.reject()
                return def2.promise();
            }
        }
    }
 
    var def = new $.Deferred();
    
    if($("#inventory_name").val() != "")
    {
        inventory.name = $("#inventory_name").val();
    }
    
    if(!inventory.name)
    {
        // inventory.name = "new imported inventory"
        
        $.notify("Error in field inventory name", "error");
        def2.reject({text:"Error in field inventory name"})
        return def2.promise(); 
    }

    var inventoryObject = {
        name:inventory.name,
        vars:inventory.vars
    }
    
    var deleteBulk = []
    $.when(pmInventories.importItem(inventoryObject)).done(function(inventory_id)
    {
        deleteBulk.push({ 
            type:"del",
            item:'inventory',
            pk:inventory_id
        })
        var bulkdata = []
        // Сбор групп и вложенных в них хостов
        for(var i in inventory.groups)
        {
            var val = inventory.groups[i]

            bulkdata.push({
                type:"add",
                item:'group',
                data:{
                    name:i,
                    children:val.children,
                    vars:val.vars
                }
            })

            for(var j in val.hosts)
            {
                var hval = val.hosts[j]
                bulkdata.push({
                    type:"add",
                    item:'host',
                    data:{
                        name:hval.name,
                        type:hval.type,
                        vars:hval.vars
                    }
                })
            }
        }

        // Сбор хостов вложенных к инвенторию
        var bulkHosts = []
        for(var i in inventory.hosts)
        {
            var val = inventory.hosts[i]
            bulkHosts.push({
                type:"add",
                item:'host',
                data:{
                    name:val.name,
                    type:val.type,
                    vars:val.vars
                }
            })
        }

        // Добавление хостов вложенных к инвенторию
        spajs.ajax.Call({
            url: "/api/v1/_bulk/",
            type: "POST",
            contentType:'application/json',
            data:JSON.stringify(bulkHosts),
                        success: function(data)
            {
                var hasError = false;
                var hosts_ids = []
                for(var i in data)
                {
                    var val = data[i]
                    if(val.status != 201)
                    {
                        $.notify("Error "+val.status, "error");
                        hasError = true;
                        continue;
                    }
                    hosts_ids.push(val.data.id)
                    deleteBulk.push({ 
                        type:"del",
                        item:'host',
                        pk:val.data.id
                    })
                }

                if(hasError)
                {
                    // По меньшей мере в одной операции была ошибка вставки.
                    // Инвенторий импортирован не полностью 
                    def.reject(deleteBulk);
                    return;
                }

                $.when(pmInventories.addSubHosts(inventory_id, hosts_ids)).done(function()
                {
                    // Добавление групп и вложенных в них хостов
                    spajs.ajax.Call({
                        url: "/api/v1/_bulk/",
                        type: "POST",
                        contentType:'application/json',
                        data:JSON.stringify(bulkdata),
                                                success: function(data)
                        {
                            var igroups_ids = []
                            var bulk_update = []
                            var hasError = false;
                            for(var i in data)
                            { 
                                deleteBulk.push({ 
                                    type:"del",
                                    item:data.item,
                                    pk:data[i].data.id
                                })

                                var val = data[i]
                                if(val.status != 201)
                                {
                                    $.notify("Error "+val.status, "error");
                                    hasError = true;
                                }

                                if(val.data.children !== undefined )
                                {
                                    igroups_ids.push(val.data.id)
 
                                    // Это группа
                                    if(val.data.children)
                                    {
                                        if(inventory.groups[val.data.name].groups.length)
                                        {
                                            // Добавление подгрупп 
                                            var groups_ids = []
                                            for(var j in inventory.groups[val.data.name].groups)
                                            {
                                                // найти id группы и прекрепить.
                                                for(var k in data)
                                                {
                                                    if(data[k].data.children !== undefined && data[k].data.name == inventory.groups[val.data.name].groups[j])
                                                    {
                                                        groups_ids.push(data[k].data.id)
                                                        break;
                                                    }
                                                }
                                            }
                                            bulk_update.push({
                                                type: "mod", 
                                                item:'group',
                                                method: "PUT",
                                                data_type: 'groups',
                                                pk:val.data.id,
                                                data:groups_ids
                                            }) 
                                        }
                                    }
                                    else
                                    {
                                        if(inventory.groups[val.data.name].hosts.length)
                                        {
                                            // Добавление хостов
                                            var hosts_ids = []
                                            for(var j in inventory.groups[val.data.name].hosts)
                                            {
                                                // найти id группы и прекрепить.
                                                for(var k in data)
                                                {
                                                    if(data[k].data.children === undefined && data[k].data.name == inventory.groups[val.data.name].hosts[j].name)
                                                    {
                                                        hosts_ids.push(data[k].data.id)
                                                        break;
                                                    }
                                                }
                                            }
                                            bulk_update.push({
                                                type: "mod", 
                                                item:'group',
                                                method: "PUT",
                                                data_type: 'hosts',
                                                pk:val.data.id,
                                                data:hosts_ids
                                            }) 
                                        }
                                    }
                                }
                                else
                                {
                                    // Это хост
                                }
                            }
                            
                            if(hasError)
                            {
                                // По меньшей мере в одной операции была ошибка вставки.
                                // Инвенторий импортирован не полностью 
                                def.reject(deleteBulk);
                                return;
                            }
                            
                            $.when(pmInventories.addSubGroups(inventory_id, igroups_ids)).done(function()
                            {
                                if(bulk_update.length)
                                {
                                    spajs.ajax.Call({
                                        url: "/api/v1/_bulk/",
                                        type: "POST",
                                        contentType:'application/json',
                                        data:JSON.stringify(bulk_update),
                                                                                success: function(data)
                                        {
                                            var hasError = false;
                                            for(var i in data)
                                            {
                                                var val = data[i]
                                                if(val.status != 200)
                                                {
                                                    $.notify("Error "+val.status, "error");
                                                    hasError = true;
                                                    continue;
                                                }
                                            }

                                            if(hasError)
                                            {
                                                // По меньшей мере в одной операции была ошибка обновления.
                                                // Инвенторий импортирован не полностью 
                                                def.reject(deleteBulk);
                                                return;
                                            }

                                            def.resolve(inventory_id);
                                        },
                                        error:function(e)
                                        {
                                            console.warn(e)
                                            polemarch.showErrors(e) 
                                            def.reject(deleteBulk);
                                        }
                                    }) 
                                }
                                else
                                {
                                    def.resolve(inventory_id);
                                }
                            }).fail(function(e){
                                console.warn(e)
                                polemarch.showErrors(e) 
                                def.reject(deleteBulk);
                            }) 
                        },
                        error:function(e)
                        {
                            console.warn(e)
                            polemarch.showErrors(e) 
                            def.reject(deleteBulk);
                        }
                    });
                }).fail(function(e){
                    console.warn(e)
                    polemarch.showErrors(e) 
                    def.reject(deleteBulk);
                })
            },
            error:function(e)
            {
                console.warn(e)
                polemarch.showErrors(e) 
                def.reject(deleteBulk);
            }
        })
    }).fail(function(e)
    {
        console.warn(e)
        polemarch.showErrors(e) 
        def.reject(deleteBulk);
    })
     
    $.when(def).done(function(inventory_id)
    {
        def2.resolve(inventory_id)
    }).fail(function(delete_bulk)
    { 
        $.when(spajs.ajax.Call({
            url: "/api/v1/_bulk/",
            type: "POST",
            contentType:'application/json',
            data:JSON.stringify(delete_bulk),
        })).always(function(){
            def2.reject()
        })
    })
    
    return def2.promise();
}


pmInventories.showImportPage = function(holder, menuInfo, data)
{
    var def = new $.Deferred();

    var text = spajs.just.render(this.model.name+'_import_page', {}) 
    $(holder).insertTpl(text)

    def.resolve()
    return def.promise();
}

pmInventories.renderImportedInventory = function(imported)
{
    if(!imported || !imported.inventory)
    {
        return ""
    }
    
    var text = spajs.just.render(this.model.name+'_imported_inventory', {inventory:imported.inventory, text:imported.text})
    return text;
}

pmInventories.copyItem = function(item_id)
{
    var def = new $.Deferred();
    var thisObj = this;

    $.when(this.loadItem(item_id)).done(function()
    {
        var data = thisObj.model.items[item_id];
        delete data.id;
        data.name = "copy from " + data.name
        
        $.when(encryptedCopyModal.replace(data)).done(function(data)
        {
            spajs.ajax.Call({
                url: "/api/v1/"+thisObj.model.name+"/",
                type: "POST",
                contentType:'application/json',
                data: JSON.stringify(data),
                            success: function(newItem)
                {
                    thisObj.model.items[newItem.id] = newItem

                        var groups = []
                        for(var i in data.groups)
                        {
                            groups.push(data.groups[i].id)
                        }

                        var hosts = []
                        for(var i in data.hosts)
                        {
                            hosts.push(data.hosts[i].id)
                        }

                        $.when(thisObj.setSubGroups(newItem.id, groups), thisObj.setSubHosts(newItem.id, hosts)).always(function(){
                            def.resolve(newItem.id)
                        })
                },
                error:function(e)
                {
                    def.reject(e)
                }
            });
        }).fail(function(e)
        {
            def.reject(e)
        }) 
    }).fail(function(e)
    {
        def.reject(e)
    })


    return def.promise();
}




pmInventories.model.page_list = {
    title: "Inventories",
    short_title: "Inventories",
    buttons:[
        {
            class:'btn btn-primary',
            function:function(){ return "spajs.open({ menuId:'new-"+this.model.page_name+"'}); return false;"},
            title:'Create', 
            link:function(){ return '/?new-'+this.model.page_name}, 
        },
        {
            tpl:function(){
                return spajs.just.render('inventories_btn_openImportPageAndImportFiles', {})
            },
        },
    ],
    fileds:[
        {
            title:'Name',
            name:'name',
        },
    ],
    actions:[
        {
            class:'btn btn-danger',
            function:function(item){ return 'spajs.showLoader('+this.model.className+'.deleteItem('+item.id+'));  return false;'},
            title:'Delete',
            link:function(){ return '#'}
        },
        {
            class:'btn btn-default',
            function:function(item){ return '';},
            title:'Create sub group',
            link:function(item)
            { 
                return '/?inventory/'+item.id+'/new-group' 
            },
        },
        {
            class:'btn btn-default',
            function:function(item){ return '';},
            title:'Create sub host',
            link:function(item)
            { 
                return '/?inventory/'+item.id+'/new-host' 
            },
        }
    ]
}

pmInventories.model.page_new = {
    title: "New inventory",
    short_title: "New inventory",
    fileds:[
        [
            {
                filed: new filedsLib.filed.text(),
                title:'Name',
                name:'name',
                placeholder:'Enter inventory name',
                validator:function(value){ 
                    return filedsLib.validator.notEmpty(value, 'Name')
                },
                fast_validator:filedsLib.validator.notEmpty
            }, 
        ]
    ],
    sections:[
        function(section){
            return jsonEditor.editor({}, {block:this.model.name});
        }
    ],
    onBeforeSave:function(data)
    {
        data.vars = jsonEditor.jsonEditorGetValues()
        return data;
    },
    onCreate:function(data, status, xhr, callOpt)
    { 
        var def = new $.Deferred();
        $.notify("Inventory created", "success");
        
        if(callOpt.parent_item)
        {
            if(callOpt.parent_type == 'project')
            {
                $.when(pmProjects.addSubInventories(callOpt.parent_item, [data.id])).always(function(){
                    $.when(spajs.open({ menuId:"project/"+callOpt.parent_item})).always(function(){
                        def.resolve()
                    })
                })
            }
        }
        else
        {
            $.when(spajs.open({ menuId: this.model.page_name + "/"+data.id})).always(function(){
                def.resolve()
            })
        }
        return def.promise();
    }
}
   
pmInventories.model.page_item = {
    buttons:[
        {
            class:'btn btn-primary',
            function:function(item_id){ return 'spajs.showLoader('+this.model.className+'.updateItem('+item_id+'));  return false;'},
            title:'Save', 
            link:function(){ return '#'}, 
        },
        {
            class:'btn btn-primary',
            function:function(item_id){ return 'return spajs.openURL(this.href);'},
            title:'History',
            link:function(item_id){ return polemarch.opt.host + '/?inventory/' + item_id + '/history'},
        },
        {
            class:'btn btn-default copy-btn',
            function:function(item_id){ return 'spajs.showLoader('+this.model.className+'.copyAndEdit('+item_id+'));  return false;'},
            title:'<span class="glyphicon glyphicon-duplicate" ></span>',
            link:function(){ return '#'},
            help:'Copy'
        },
        {
            class:'btn btn-danger danger-right',
            function:function(item_id){ return 'spajs.showLoader('+this.model.className+'.deleteItem('+item_id+'));  return false;'},
            title:'<span class="glyphicon glyphicon-remove" ></span> <span class="hidden-sm hidden-xs" >Remove</span>',
            link:function(){ return '#'}, 
        },
    ],
    sections:[
        function(section, item_id){
            return jsonEditor.editor(this.model.items[item_id].vars, {block:this.model.name});
        },
        function(section, item_id){
            return spajs.just.render("inventories_sub_items", {item_id:item_id}) 
        }
    ],
    title: function(item_id){
        return "Inventory "+this.model.items[item_id].justText('name')
    },
    short_title: function(item_id){
        return "Inventory "+this.model.items[item_id].justText('name', function(v){return v.slice(0, 20)})
    },
    fileds:[
        [
            {
                filed: new filedsLib.filed.text(),
                title:'Name',
                name:'name',
                placeholder:'Enter inventory name',
                validator:function(value){
                    return filedsLib.validator.notEmpty(value, 'Name')
                },
                fast_validator:function(value){ return value != '' && value}
            }, 
        ]
    ],
    onUpdate:function(result)
    {
        return true;
    },
    onBeforeSave:function(data, item_id)
    {
        data.vars = jsonEditor.jsonEditorGetValues() 
        return data;
    },
}
   
/**
 * Показывает форму со списком всех групп.
 * @return $.Deferred
 */
pmInventories.showAddSubGroupsForm = function(item_id, holder)
{
    if(!item_id)
    {
        throw "Error in pmInventories.showAddSubGroupsForm with item_id = `" + item_id + "`"
    }
    
    return $.when(pmGroups.loadAllItems()).done(function(){
        $("#add_existing_item_to_inventory").remove()
        $(".content").appendTpl(spajs.just.render('add_existing_groups_to_inventory', {item_id:item_id}))
        $("#polemarch-model-items-select").select2({ width: '100%' });
    }).fail(function(){

    }).promise()
}

/**
 * Показывает форму со списком всех хостов.
 * @return $.Deferred
 */
pmInventories.showAddSubHostsForm = function(item_id, holder)
{
    if(!item_id)
    {
        throw "Error in pmInventories.showAddSubHostsForm with item_id = `" + item_id + "`"
    }
    
    return $.when(pmHosts.loadAllItems()).done(function(){
        $("#add_existing_item_to_inventory").remove()
        $(".content").appendTpl(spajs.just.render('add_existing_hosts_to_inventory', {item_id:item_id}))
        $("#polemarch-model-items-select").select2({ width: '100%' });
    }).fail(function(){

    }).promise()
}

/**
 * Проверяет принадлежит ли host_id к группе item_id
 * @param {Integer} item_id
 * @param {Integer} host_id
 * @returns {Boolean}
 */
pmInventories.hasHosts = function(item_id, host_id)
{
    if(!item_id)
    {
        throw "Error in pmInventories.hasHosts with item_id = `" + item_id + "`"
    }
    
    if(pmInventories.model.items[item_id])
    {
        for(var i in pmInventories.model.items[item_id].hosts)
        {
            if(pmInventories.model.items[item_id].hosts[i].id == host_id)
            {
                return true;
            }
        }
    }
    return false;
}

/**
 * Проверяет принадлежит ли host_id к группе item_id
 * @param {Integer} item_id
 * @param {Integer} host_id
 * @returns {Boolean}
 */
pmInventories.hasGroups = function(item_id, group_id)
{
    if(!item_id)
    {
        throw "Error in pmInventories.hasGroups with item_id = `" + item_id + "`"
    }
    
    if(pmInventories.model.items[item_id])
    {
        for(var i in pmInventories.model.items[item_id].groups)
        {
            if(pmInventories.model.items[item_id].groups[i].id == group_id)
            {
                return true;
            }
        }
    }
    return false;
}


/**
 * @return $.Deferred
 */
pmInventories.setSubGroups = function(item_id, groups_ids)
{
    if(!item_id)
    {
        throw "Error in pmInventories.setSubGroups with item_id = `" + item_id + "`"
    }
    
    if(!groups_ids)
    {
        groups_ids = []
    }

    return spajs.ajax.Call({
        url: "/api/v1/inventories/"+item_id+"/groups/",
        type: "PUT",
        contentType:'application/json',
        data:JSON.stringify(groups_ids),
                success: function(data)
        {
            if(pmInventories.model.items[item_id])
            {
                pmInventories.model.items[item_id].groups = []
                for(var i in groups_ids)
                {
                    pmInventories.model.items[item_id].groups.push(pmGroups.model.items[groups_ids[i]])
                }
            }
        },
        error:function(e)
        {
            console.warn("group "+item_id+" update error - " + JSON.stringify(e));
            polemarch.showErrors(e.responseJSON)
        }
    });
}

/**
 * @return $.Deferred
 */
pmInventories.setSubHosts = function(item_id, hosts_ids)
{
    if(!hosts_ids)
    {
        hosts_ids = []
    }
    
    if(!item_id)
    {
        throw "Error in pmInventories.setSubHosts with item_id = `" + item_id + "`"
    }
    

    return spajs.ajax.Call({
        url: "/api/v1/inventories/"+item_id+"/hosts/",
        type: "PUT",
        contentType:'application/json',
        data:JSON.stringify(hosts_ids),
                success: function(data)
        {
            if(pmInventories.model.items[item_id])
            {
                pmInventories.model.items[item_id].hosts = []
                for(var i in hosts_ids)
                {
                    pmInventories.model.items[item_id].hosts.push(pmHosts.model.items[hosts_ids[i]])
                }
            }
        },
        error:function(e)
        {
            console.warn("group "+item_id+" update error - " + JSON.stringify(e));
            polemarch.showErrors(e.responseJSON)
        }
    });
}

/**
 * @return $.Deferred
 */
pmInventories.addSubGroups = function(item_id, groups_ids)
{
    if(!item_id)
    {
        throw "Error in pmInventories.addSubGroups with item_id = `" + item_id + "`"
    }
    
    if(!groups_ids)
    {
        groups_ids = []
    }

    var def = new $.Deferred();
    spajs.ajax.Call({
        url: "/api/v1/inventories/"+item_id+"/groups/",
        type: "POST",
        contentType:'application/json',
        data:JSON.stringify(groups_ids),
                success: function(data)
        {
            if(data.not_found > 0)
            {
                $.notify("Item not found", "error"); 
                def.reject({text:"Item not found", status:404})
                return;
            }

            if(pmInventories.model.items[item_id])
            {
                if(!pmInventories.model.items[item_id].groups)
                {
                    pmInventories.model.items[item_id].groups = []
                }

                for(var i in groups_ids)
                {
                    pmInventories.model.items[item_id].groups.push(pmGroups.model.items[groups_ids[i]])
                }
            }

            $.notify("Save", "success");
            def.resolve()
        },
        error:function(e)
        {
            console.warn("group "+item_id+" update error - " + JSON.stringify(e));
            polemarch.showErrors(e.responseJSON)
            def.reject(e)
        }
    });
    return def.promise();
}

/**
 * @return $.Deferred
 */
pmInventories.addSubHosts = function(item_id, hosts_ids)
{
    if(!item_id)
    {
        throw "Error in pmInventories.addSubHosts with item_id = `" + item_id + "`"
    }
    
    var def = new $.Deferred();
    if(!hosts_ids || hosts_ids.length == 0)
    {  
        def.resolve()
        return def.promise();
    }

    spajs.ajax.Call({
        url: "/api/v1/inventories/"+item_id+"/hosts/",
        type: "POST",
        contentType:'application/json',
        data:JSON.stringify(hosts_ids),
                success: function(data)
        {
            if(data.not_found > 0)
            {
                $.notify("Item not found", "error");
                def.reject({text:"Item not found", status:404})
                return;
            }

            if(pmInventories.model.items[item_id])
            {
                if(!pmInventories.model.items[item_id].hosts)
                {
                    pmInventories.model.items[item_id].hosts = []
                }

                for(var i in hosts_ids)
                {
                    pmInventories.model.items[item_id].hosts.push(pmHosts.model.items[hosts_ids[i]])
                }
            }

            $.notify("Save", "success");
            def.resolve()
        },
        error:function(e)
        {
            console.warn("group "+item_id+" update error - " + JSON.stringify(e));
            polemarch.showErrors(e.responseJSON)
            def.reject(e)
        }
    });
    return def.promise();
}

/**pmInventories.validateGroupName = function(name)
{
    if(!name)
    {
        return false;
    }
 
    if(/^[a-zA-Z0-9\-\._]*$/.test(name.toLowerCase()))
    {
        return true;
    } 
    
    return false;
}*/




/**
 * Для ввода инвентория
 * @type Object
 */
pmInventories.filed.inventoriesAutocomplete = inheritance(filedsLib.filed.simpleText)
pmInventories.filed.inventoriesAutocomplete.type = 'inventoriesAutocomplete' 
pmInventories.filed.inventoriesAutocomplete.getValue = function(pmObj, filed)
{
    var inventory = $("#inventories-autocomplete").val()
    if($("#inventory-source").val() != 'db')
    {
        inventory =  $("#inventories-file").val()
        if(!/^\.\//.test(inventory))
        {
            inventory = trim("./"+inventory)
        }
    }

    
    return inventory;
}

/**
 * Функция для рендера поля
 * @type Object
 */
pmInventories.filed.inventoriesAutocomplete.render = function(pmObj, filed, item_id, opt)
{ 
    var html = spajs.just.render('filed_type_'+this.type, {pmObj:pmObj, filed:filed, item_id:item_id, filedObj:this, opt:opt}) 
    return spajs.just.onInsert(html, function()
    {
        // @FixMe требует чтоб были загружены все инвентории pmInventories.loadAllItems()
        $("#inventories-autocomplete").select2({ width: '100%' });
         
        if(filed.onchange && item_id)
        {
            filed.onchange({value:filed.getFiledValue.apply(pmObj, [item_id])})
        }
        else if(filed.onchange)
        {
            if(pmInventories.model.itemslist.results[0])
            {
                filed.onchange({value:pmInventories.model.itemslist.results[0].id})
            }
            else
            {
                filed.onchange({value:""})
            }
        }
    });
}
 

 tabSignal.connect("polemarch.start", function()
 {
    // inventories
    spajs.addMenu({
        id:"inventories", 
        urlregexp:[/^inventories$/, /^inventory$/, /^inventories\/search\/?$/, /^inventories\/page\/([0-9]+)$/],
        onOpen:function(holder, menuInfo, data){return pmInventories.showList(holder, menuInfo, data);}
    })
    
    spajs.addMenu({
        id:"inventories-import", 
        urlregexp:[/^inventories\/import$/],
        onOpen:function(holder, menuInfo, data){return pmInventories.showImportPage(holder, menuInfo, data);}
    })

    
    spajs.addMenu({
        id:"inventories-search", 
        urlregexp:[/^inventories\/search\/([A-z0-9 %\-.:,=]+)$/],
        onOpen:function(holder, menuInfo, data){return pmInventories.showSearchResults(holder, menuInfo, data);}
    })

    spajs.addMenu({
        id:"inventory", 
        urlregexp:[/^inventory\/([0-9]+)$/, /^inventories\/([0-9]+)$/],
        onOpen:function(holder, menuInfo, data){return pmInventories.showItem(holder, menuInfo, data);}
    })

    spajs.addMenu({
        id:"inventory-history", 
        urlregexp:[/^inventory\/([0-9]+)\/history$/, /^inventory\/([0-9]+)\/history\/page\/([0-9]+)$/],
        onOpen:function(holder, menuInfo, data){return pmHistory.showListInInventory(holder, menuInfo, data);}
    })
    
    spajs.addMenu({
        id:"newInventory", 
        urlregexp:[/^new-inventory$/, /^([A-z0-9_]+)\/([0-9]+)\/new-inventory$/],
        onOpen:function(holder, menuInfo, data){return pmInventories.showNewItemPage(holder, menuInfo, data);}
    }) 
>>>>>>> 564bc029
 })<|MERGE_RESOLUTION|>--- conflicted
+++ resolved
@@ -1,2898 +1,1452 @@
-<<<<<<< HEAD
-
-
-var pmInventories = inheritance(pmItems)
-pmInventories.model.name = "inventories"
-pmInventories.model.page_name = "inventory"
-pmInventories.model.bulk_name = "inventory"
-pmInventories.model.className = "pmInventories"
-
-/**
- * Параметры из секции *:vars
- * Строка где после первого `=` всё остальное значение.
- */
-pmInventories.parseMonoVarsLine = function(index, line)
-{
-    var vars = {}
-    var param = /^([^=]+)="(.*)"$/.exec(line)
-
-    if(param)
-    {
-        vars[param[1]] = param[2]
-    }
-    else
-    {
-        param = /^([^=]+)=(.*)$/.exec(line)
-        if(param)
-        {
-            vars[param[1]] = param[2]
-        }
-        else
-        {
-            throw "Error in line "+index+" invalid varibles string ("+line+")"
-        }
-    }
-    return vars;
-}
- 
-/**
- * Параметры хоста
- * Строка где может быть несколько параметров ключ=значение через пробел
- */
-pmInventories.parseVarsLine = function(index, line)
-{ 
-    var vars = {}
-    do{
-        if(line.length == 0)
-        {
-            break;
-        }
-
-        var params = /^([^=]+)=["'](.*?)["'] +[^=]+=/.exec(line)
-        if(params)
-        {
-            params[1] = trim(params[1]) 
-            vars[params[1]] = stripslashes(params[2])
-            line = trim(line.slice(params[1].length + params[2].length + 3))
-            continue;
-        }
-
-        params = /^([^=]+)=([^ ]*) +[^=]+=/.exec(line)
-        if(params)
-        {
-            params[1] = trim(params[1]) 
-            vars[params[1]] = stripslashes(params[2])
-            line = trim(line.slice(params[1].length + params[2].length + 1))
-            continue;
-        }
-
-        params = /^([^=]+)=["'](.*?)["'] *$/.exec(line)
-        if(params)
-        {
-            params[1] = trim(params[1]) 
-            vars[params[1]] = stripslashes(params[2])
-            break;
-        }
-
-        params = /^([^=]+)=([^ ]*) *$/.exec(line)
-        if(params)
-        {
-            params[1] = trim(params[1]) 
-            vars[params[1]] = stripslashes(params[2])
-            line = trim(line.slice(params[1].length + params[2].length + 1))
-            continue;
-        }
-        else
-        {
-            throw "Error in line "+index+" invalid varibles string ("+line+")"
-        }
-    }while(true)
-    return vars;
-}
-
-/**
- * Хост и параметры
- * Строка где идёт сначала имя хоста а потом его параметры в `parseVarsLine`
- */
-pmInventories.parseHostLine = function(index, line, section, inventory)
-{
-    var params = /^([^ ]+)/.exec(line)
-    if(!params)
-    {
-        throw "Error in line "+index+" ("+line+")"
-    }
-
-    var name = ""
-    var type = ""
-    if(pmItems.validateHostName(params[1]))
-    {
-        name = params[1]
-        type = "HOST"
-    }
-    else if(pmItems.validateRangeName(params[1]))
-    {
-        name = params[1]
-        type = "RANGE"
-    }
-    else
-    {
-        throw "Error in line "+index+" invalid host or range name ("+params[1]+")"
-    }
-
-    line = trim(line.slice(name.length))
-
-    var host = {
-        name:name,
-        type:type,
-        vars:pmInventories.parseVarsLine(index, line)
-    }
-
-    if(section !== "_hosts")
-    { 
-        pmInventories.addGroupIfNotExists(inventory, section)
-        inventory.groups[section].hosts.push(host)
-    }
-    else
-    {
-        inventory.hosts.push(host)
-    }
-}
-
-/**
- * Парсит строку файла инвентория
- * @param {integer} index
- * @param {string} line
- * @param {string} section
- * @param {Object} inventory
- * @returns {Boolean}
- */
-pmInventories.parseLine = function(index, line, section, inventory)
-{
-    line = trim(line);
-
-    if(section == "_hosts")
-    {
-        pmInventories.parseHostLine(index, line, section, inventory)
-        return true;
-    }
-
-    if(section == "all:vars")
-    {
-        var vars = pmInventories.parseMonoVarsLine(index, line)
-        inventory.vars = Object.assign(inventory.vars, vars)
-        return true;
-    }
-
-    if(/:vars$/.test(section))
-    {
-        section = section.substring(0, section.length - ":vars".length)
-
-        pmInventories.addGroupIfNotExists(inventory, section)
-        inventory.groups[section].vars = Object.assign(inventory.groups[section].vars, pmInventories.parseMonoVarsLine(index, line))
-        return true;
-    }
-
-    if(/:children$/.test(section))
-    {
-        /**
-         * Параметры из секции *:children
-         * Строка где просто имя группы
-         */
-        section = section.substring(0, section.length - ":children".length)
-
-        pmInventories.addGroupIfNotExists(inventory, section)
-        inventory.groups[section].children = true
-        inventory.groups[section].groups.push(line) 
-        pmInventories.addGroupIfNotExists(inventory, line) 
-        return true;
-    }
-
-    pmInventories.parseHostLine(index, line, section, inventory)
-    return false;
-}
-
-/**
- * Добавляет группу в инвенторий если её ещё нет
- * @param {Object} inventory
- * @param {string} group_name имя группы
- * @returns {Boolean} true если группа добавлена.
- */
-pmInventories.addGroupIfNotExists = function(inventory, group_name)
-{ 
-    if(!inventory.groups[group_name])
-    {
-        inventory.groups[group_name] = {
-            vars:{},
-            groups:[],
-            hosts:[],
-        }
-        
-        return true;
-    }
-    
-    return false;
-}
-
-
-/**
- * Парсит файла инвентория
- * @param {string} text текст файла инвентория
- * @returns {Object}
- */
-pmInventories.parseFromText = function(text)
-{
-    var lines = text.split(/\n/g)
-
-    var cSection = "_hosts";
-    var  inventory = {
-        hosts:[],
-        groups:{},
-        vars:{},
-        name:new Date().toString()
-    } 
-
-    for(var i in lines)
-    {
-        var line = lines[i].replace(/^ */g, "") 
-        
-        if(/^\s*[#;]\s+inventory name: (.*)/ig.test(line))
-        {
-            var name = /^\s*[#;]\s+inventory name: (.*)/ig.exec(line)
-            inventory.name = name[1]
-            continue;
-        }
-         
-        if(/^\s*$/ig.test(line))
-        {
-            continue;
-        }
-        if(/^\s*[#;]/ig.test(line))
-        {
-            continue;
-        }
-
-        console.log(i+":\t" + line)
-
-        if(/^\[([A-z0-9\.:\-]+:vars)\]/ig.test(line))
-        {
-            var res = /^\[([A-z0-9\.:\-]+)\]/ig.exec(line)
-            cSection = res[1]
-             
-            var group_name = cSection.substring(0, cSection.length - ":vars".length)
-            if(group_name != "all")
-            {
-                pmInventories.addGroupIfNotExists(inventory, group_name)
-            }
-            console.info("setSection:vars ", cSection)
-            continue;
-        }
-        if(/^\[([A-z0-9\.:\-]+:children)\]/ig.test(line))
-        {
-            var res = /^\[([A-z0-9\.:\-]+)\]/ig.exec(line)
-            cSection = res[1]
-            pmInventories.addGroupIfNotExists(inventory, cSection.substring(0, cSection.length - ":children".length))
-            console.info("setSection:children ", cSection)
-            continue;
-        }
-        if(/^\[([A-z0-9\.:\-]+)\]/ig.test(line))
-        {
-            var res = /^\[([A-z0-9\.:\-]+)\]/ig.exec(line)
-            cSection = res[1]
-            pmInventories.addGroupIfNotExists(inventory, cSection)
-            console.info("setSection ", cSection)
-            continue;
-        }
-
-        pmInventories.parseLine(i, line, cSection, inventory)
-    }
-
-    pmInventories.addHierarchyDataToInventoryGroups(inventory)
-    console.log("\n\ninventory", inventory)
-    return inventory;
-}
-
-
-
-/**
- * Формирует вспомагательную информацию в объекте инвентория о вложенности групп друг в друга.
- * @param {Object} inventory Инвенторий (Обязательный)
- * @param {string} group_name (не обязательный)
- * @param {integer} level (не обязательный)
- * @param {Array} parents (не обязательный)
- */
-pmInventories.addHierarchyDataToInventoryGroups = function(inventory, group_name, level, parents)
-{
-    if(!level)
-    {
-        level = 0
-    }
-    
-    if(parents === undefined)
-    {
-        parents = []
-    }
-    
-    if(group_name === undefined || group_name == 'all')
-    {
-        for(var i in inventory.groups)
-        {  
-            delete inventory.groups[i]['dataLevel']
-        }
-        
-        for(var i in inventory.groups)
-        {  
-            pmInventories.addHierarchyDataToInventoryGroups(inventory, i, 1, ['all'])
-        }
-        
-        return;
-    }
-    
-    
-    if(inventory.groups[group_name].dataLevel && inventory.groups[group_name].dataLevel.level >= level )
-    {
-        return;
-    } 
-    
-    parents.push(group_name)
-    inventory.groups[group_name].dataLevel = {
-        level:level,
-        parents:parents,
-    }
-    
-    for(var i in inventory.groups[group_name].groups)
-    {   
-        var hasError = false;
-        for(var j in inventory.groups[group_name].dataLevel.parents)
-        {  
-            var val = inventory.groups[group_name].dataLevel.parents[j]
-            if(val == inventory.groups[group_name].groups[i])
-            {
-                inventory.groups[group_name].dataLevel.error = "Group `"+val+"` is recursive include into group `"+inventory.groups[group_name].groups[i]+"`";
-                console.warn(inventory.groups[group_name].dataLevel.error)
-                hasError = true
-                break;
-            }
-        }
-        
-        if(hasError)
-        {
-            continue;
-        }
-        
-        pmInventories.addHierarchyDataToInventoryGroups(inventory, inventory.groups[group_name].groups[i], level+1, parents.slice())
-    }
-    
-    return;
-}
-
-// ansible_ssh_private_key_file - запрашивать значение этого параметра.
-
-pmInventories.importFromFile = function(files_event)
-{
-    var def = new $.Deferred();
-    this.model.files = files_event
-    this.model.importedInventories = {}
-    var thisObj = this;
-    for(var i=0; i<files_event.target.files.length; i++)
-    {
-        var reader = new FileReader();
-        reader.onload = (function(index_in_files_array)
-        {
-            return function(e)
-            {
-                console.log(e)
-                thisObj.model.importedInventories = {
-                    inventory:pmInventories.parseFromText(e.target.result),
-                    text:e.target.result
-                }
-            };
-        })(i);
-        reader.readAsText(files_event.target.files[i]);
-
-        // Нет поддержки загрузки более одного файла за раз.
-        break;
-    }
-    return def.promise();
-}
-
-pmInventories.openImportPageAndImportFiles = function(files_event)
-{
-    $.when(spajs.open({ menuId:"inventories/import"})).done(function()
-    {
-       pmInventories.importFromFile(files_event)
-    })
-}
-
-pmInventories.importInventories = function()
-{
-    return pmInventories.importInventory(pmInventories.model.importedInventories.inventory)
-}
-
-pmInventories.importInventoriesAndOpen = function(inventory)
-{
-    return $.when(pmInventories.importInventories()).done(function(inventory_id){
-        spajs.open({ menuId:"inventory/"+inventory_id})
-    }).fail(function(e){
-        console.warn(e)
-        polemarch.showErrors(e) 
-    }).promise()
-}
-
-pmInventories.showGroupVarsModal = function(opt)
-{
-    return jsonEditor.jsonEditorScrollTo("ansible_ssh_private_key_file", "group"+opt.name)
-}
-
-pmInventories.showHostVarsModal = function(opt)
-{ 
-    return jsonEditor.jsonEditorScrollTo("ansible_ssh_private_key_file", "host"+opt.name)
-}
-
-pmInventories.showInventoryVarsModal = function(opt)
-{ 
-    return jsonEditor.jsonEditorScrollTo("ansible_ssh_private_key_file", "inventory")
-}
-
-pmInventories.importInventory = function(inventory)
-{ 
-    var def2 = new $.Deferred();  
-    if(inventory.vars.ansible_ssh_private_key_file !== undefined && !/-----BEGIN RSA PRIVATE KEY-----/.test(inventory.vars.ansible_ssh_private_key_file))
-    {
-        // <!--Вставка файла -->
-        $.notify("Error in field ansible_ssh_private_key_file invalid value", "error"); 
-        pmInventories.showInventoryVarsModal();
-        def2.reject()
-        return def2.promise();
-    }
-
-    for(var i in inventory.hosts)
-    {
-        var val = inventory.hosts[i] 
-        if(val.vars.ansible_ssh_private_key_file !== undefined && !/-----BEGIN RSA PRIVATE KEY-----/.test(val.vars.ansible_ssh_private_key_file))
-        {
-            // <!--Вставка файла -->
-            $.notify("Error in field ansible_ssh_private_key_file invalid value", "error");
-            pmInventories.showHostVarsModal({group:'all', name:val.name});
-            def2.reject()
-            return def2.promise();
-        }
-    }
-
-    for(var i in inventory.groups)
-    {
-        var val = inventory.groups[i] 
-        if(val.vars.ansible_ssh_private_key_file !== undefined && !/-----BEGIN RSA PRIVATE KEY-----/.test(val.vars.ansible_ssh_private_key_file))
-        {
-            // <!--Вставка файла -->
-            $.notify("Error in field ansible_ssh_private_key_file invalid value", "error");
-            pmInventories.showGroupVarsModal({name:i}); 
-            def2.reject()
-            return def2.promise();
-        }
-
-        for(var j in val.hosts)
-        {
-            var hval = val.hosts[j] 
-            if(hval.vars.ansible_ssh_private_key_file !== undefined && !/-----BEGIN RSA PRIVATE KEY-----/.test(hval.vars.ansible_ssh_private_key_file))
-            {
-                // <!--Вставка файла -->
-                $.notify("Error in field ansible_ssh_private_key_file invalid value", "error"); 
-                pmInventories.showHostVarsModal({group:i, name:hval.name});
-                def2.reject()
-                return def2.promise();
-            }
-        }
-    }
- 
-    var def = new $.Deferred();
-    
-    if($("#inventory_name").val() != "")
-    {
-        inventory.name = $("#inventory_name").val();
-    }
-    
-    if(!inventory.name)
-    {
-        // inventory.name = "new imported inventory"
-        
-        $.notify("Error in field inventory name", "error");
-        def2.reject({text:"Error in field inventory name"})
-        return def2.promise(); 
-    }
-
-    var inventoryObject = {
-        name:inventory.name,
-        vars:inventory.vars
-    }
-    
-    var deleteBulk = []
-    $.when(pmInventories.importItem(inventoryObject)).done(function(inventory_id)
-    {
-        deleteBulk.push({ 
-            type:"del",
-            item:'inventory',
-            pk:inventory_id
-        })
-        var bulkdata = []
-        // Сбор групп и вложенных в них хостов
-        for(var i in inventory.groups)
-        {
-            var val = inventory.groups[i]
-
-            bulkdata.push({
-                type:"add",
-                item:'group',
-                data:{
-                    name:i,
-                    children:val.children,
-                    vars:val.vars
-                }
-            })
-
-            for(var j in val.hosts)
-            {
-                var hval = val.hosts[j]
-                bulkdata.push({
-                    type:"add",
-                    item:'host',
-                    data:{
-                        name:hval.name,
-                        type:hval.type,
-                        vars:hval.vars
-                    }
-                })
-            }
-        }
-
-        // Сбор хостов вложенных к инвенторию
-        var bulkHosts = []
-        for(var i in inventory.hosts)
-        {
-            var val = inventory.hosts[i]
-            bulkHosts.push({
-                type:"add",
-                item:'host',
-                data:{
-                    name:val.name,
-                    type:val.type,
-                    vars:val.vars
-                }
-            })
-        }
-
-        // Добавление хостов вложенных к инвенторию
-        spajs.ajax.Call({
-            url: "/api/v1/_bulk/",
-            type: "POST",
-            contentType:'application/json',
-            data:JSON.stringify(bulkHosts),
-                        success: function(data)
-            {
-                var hasError = false;
-                var hosts_ids = []
-                for(var i in data)
-                {
-                    var val = data[i]
-                    if(val.status != 201)
-                    {
-                        $.notify("Error "+val.status, "error");
-                        hasError = true;
-                        continue;
-                    }
-                    hosts_ids.push(val.data.id)
-                    deleteBulk.push({ 
-                        type:"del",
-                        item:'host',
-                        pk:val.data.id
-                    })
-                }
-
-                if(hasError)
-                {
-                    // По меньшей мере в одной операции была ошибка вставки.
-                    // Инвенторий импортирован не полностью 
-                    def.reject(deleteBulk);
-                    return;
-                }
-
-                $.when(pmInventories.addSubHosts(inventory_id, hosts_ids)).done(function()
-                {
-                    // Добавление групп и вложенных в них хостов
-                    spajs.ajax.Call({
-                        url: "/api/v1/_bulk/",
-                        type: "POST",
-                        contentType:'application/json',
-                        data:JSON.stringify(bulkdata),
-                                                success: function(data)
-                        {
-                            var igroups_ids = []
-                            var bulk_update = []
-                            var hasError = false;
-                            for(var i in data)
-                            { 
-                                deleteBulk.push({ 
-                                    type:"del",
-                                    item:data.item,
-                                    pk:data[i].data.id
-                                })
-
-                                var val = data[i]
-                                if(val.status != 201)
-                                {
-                                    $.notify("Error "+val.status, "error");
-                                    hasError = true;
-                                }
-
-                                if(val.data.children !== undefined )
-                                {
-                                    igroups_ids.push(val.data.id)
- 
-                                    // Это группа
-                                    if(val.data.children)
-                                    {
-                                        if(inventory.groups[val.data.name].groups.length)
-                                        {
-                                            // Добавление подгрупп 
-                                            var groups_ids = []
-                                            for(var j in inventory.groups[val.data.name].groups)
-                                            {
-                                                // найти id группы и прекрепить.
-                                                for(var k in data)
-                                                {
-                                                    if(data[k].data.children !== undefined && data[k].data.name == inventory.groups[val.data.name].groups[j])
-                                                    {
-                                                        groups_ids.push(data[k].data.id)
-                                                        break;
-                                                    }
-                                                }
-                                            }
-                                            bulk_update.push({
-                                                type: "mod", 
-                                                item:'group',
-                                                method: "PUT",
-                                                data_type: 'groups',
-                                                pk:val.data.id,
-                                                data:groups_ids
-                                            }) 
-                                        }
-                                    }
-                                    else
-                                    {
-                                        if(inventory.groups[val.data.name].hosts.length)
-                                        {
-                                            // Добавление хостов
-                                            var hosts_ids = []
-                                            for(var j in inventory.groups[val.data.name].hosts)
-                                            {
-                                                // найти id группы и прекрепить.
-                                                for(var k in data)
-                                                {
-                                                    if(data[k].data.children === undefined && data[k].data.name == inventory.groups[val.data.name].hosts[j].name)
-                                                    {
-                                                        hosts_ids.push(data[k].data.id)
-                                                        break;
-                                                    }
-                                                }
-                                            }
-                                            bulk_update.push({
-                                                type: "mod", 
-                                                item:'group',
-                                                method: "PUT",
-                                                data_type: 'hosts',
-                                                pk:val.data.id,
-                                                data:hosts_ids
-                                            }) 
-                                        }
-                                    }
-                                }
-                                else
-                                {
-                                    // Это хост
-                                }
-                            }
-                            
-                            if(hasError)
-                            {
-                                // По меньшей мере в одной операции была ошибка вставки.
-                                // Инвенторий импортирован не полностью 
-                                def.reject(deleteBulk);
-                                return;
-                            }
-                            
-                            $.when(pmInventories.addSubGroups(inventory_id, igroups_ids)).done(function()
-                            {
-                                if(bulk_update.length)
-                                {
-                                    spajs.ajax.Call({
-                                        url: "/api/v1/_bulk/",
-                                        type: "POST",
-                                        contentType:'application/json',
-                                        data:JSON.stringify(bulk_update),
-                                                                                success: function(data)
-                                        {
-                                            var hasError = false;
-                                            for(var i in data)
-                                            {
-                                                var val = data[i]
-                                                if(val.status != 200)
-                                                {
-                                                    $.notify("Error "+val.status, "error");
-                                                    hasError = true;
-                                                    continue;
-                                                }
-                                            }
-
-                                            if(hasError)
-                                            {
-                                                // По меньшей мере в одной операции была ошибка обновления.
-                                                // Инвенторий импортирован не полностью 
-                                                def.reject(deleteBulk);
-                                                return;
-                                            }
-
-                                            def.resolve(inventory_id);
-                                        },
-                                        error:function(e)
-                                        {
-                                            console.warn(e)
-                                            polemarch.showErrors(e) 
-                                            def.reject(deleteBulk);
-                                        }
-                                    }) 
-                                }
-                                else
-                                {
-                                    def.resolve(inventory_id);
-                                }
-                            }).fail(function(e){
-                                console.warn(e)
-                                polemarch.showErrors(e) 
-                                def.reject(deleteBulk);
-                            }) 
-                        },
-                        error:function(e)
-                        {
-                            console.warn(e)
-                            polemarch.showErrors(e) 
-                            def.reject(deleteBulk);
-                        }
-                    });
-                }).fail(function(e){
-                    console.warn(e)
-                    polemarch.showErrors(e) 
-                    def.reject(deleteBulk);
-                })
-            },
-            error:function(e)
-            {
-                console.warn(e)
-                polemarch.showErrors(e) 
-                def.reject(deleteBulk);
-            }
-        })
-    }).fail(function(e)
-    {
-        console.warn(e)
-        polemarch.showErrors(e) 
-        def.reject(deleteBulk);
-    })
-     
-    $.when(def).done(function(inventory_id)
-    {
-        def2.resolve(inventory_id)
-    }).fail(function(delete_bulk)
-    { 
-        $.when(spajs.ajax.Call({
-            url: "/api/v1/_bulk/",
-            type: "POST",
-            contentType:'application/json',
-            data:JSON.stringify(delete_bulk),
-        })).always(function(){
-            def2.reject()
-        })
-    })
-    
-    return def2.promise();
-}
-
-
-pmInventories.showImportPage = function(holder, menuInfo, data)
-{
-    var def = new $.Deferred();
-
-    var text = spajs.just.render(this.model.name+'_import_page', {}) 
-    $(holder).insertTpl(text)
-
-    def.resolve()
-    return def.promise();
-}
-
-pmInventories.renderImportedInventory = function(imported)
-{
-    if(!imported || !imported.inventory)
-    {
-        return ""
-    }
-    
-    var text = spajs.just.render(this.model.name+'_imported_inventory', {inventory:imported.inventory, text:imported.text})
-    return text;
-}
-
-pmInventories.copyItem = function(item_id)
-{
-    var def = new $.Deferred();
-    var thisObj = this;
-
-    $.when(this.loadItem(item_id)).done(function()
-    {
-        var data = thisObj.model.items[item_id];
-        delete data.id;
-        data.name = "copy from " + data.name
-        
-        $.when(encryptedCopyModal.replace(data)).done(function(data)
-        {
-            spajs.ajax.Call({
-                url: "/api/v1/"+thisObj.model.name+"/",
-                type: "POST",
-                contentType:'application/json',
-                data: JSON.stringify(data),
-                            success: function(newItem)
-                {
-                    thisObj.model.items[newItem.id] = newItem
-
-                        var groups = []
-                        for(var i in data.groups)
-                        {
-                            groups.push(data.groups[i].id)
-                        }
-
-                        var hosts = []
-                        for(var i in data.hosts)
-                        {
-                            hosts.push(data.hosts[i].id)
-                        }
-
-                        $.when(thisObj.setSubGroups(newItem.id, groups), thisObj.setSubHosts(newItem.id, hosts)).always(function(){
-                            def.resolve(newItem.id)
-                        })
-                },
-                error:function(e)
-                {
-                    def.reject(e)
-                }
-            });
-        }).fail(function(e)
-        {
-            def.reject(e)
-        }) 
-    }).fail(function(e)
-    {
-        def.reject(e)
-    })
-
-
-    return def.promise();
-}
-
-
-
-
-pmInventories.model.page_list = {
-    title: "Inventories",
-    short_title: "Inventories",
-    buttons:[
-        {
-            class:'btn btn-primary',
-            function:function(){ return "spajs.open({ menuId:'new-"+this.model.page_name+"'}); return false;"},
-            title:'Create', 
-            link:function(){ return '/?new-'+this.model.page_name}, 
-        },
-        {
-            tpl:function(){
-                return spajs.just.render('inventories_btn_openImportPageAndImportFiles', {})
-            },
-        },
-    ],
-    fileds:[
-        {
-            title:'Name',
-            name:'name',
-        },
-    ],
-    actions:[
-        {
-            class:'btn btn-danger',
-            function:function(item){ return 'spajs.showLoader('+this.model.className+'.deleteItem('+item.id+'));  return false;'},
-            title:'Delete',
-            link:function(){ return '#'}
-        },
-        {
-            class:'btn btn-default',
-            function:function(item){ return '';},
-            title:'Create sub group',
-            link:function(item)
-            { 
-                return '/?inventory/'+item.id+'/new-group' 
-            },
-        },
-        {
-            class:'btn btn-default',
-            function:function(item){ return '';},
-            title:'Create sub host',
-            link:function(item)
-            { 
-                return '/?inventory/'+item.id+'/new-host' 
-            },
-        }
-    ]
-}
-
-pmInventories.model.page_new = {
-    title: "New inventory",
-    short_title: "New inventory",
-    fileds:[
-        [
-            {
-                filed: new filedsLib.filed.text(),
-                title:'Name',
-                name:'name',
-                placeholder:'Enter inventory name',
-                validator:function(value){ 
-                    return filedsLib.validator.notEmpty(value, 'Name')
-                },
-                fast_validator:filedsLib.validator.notEmpty
-            }, 
-        ]
-    ],
-    sections:[
-        function(section){
-            return jsonEditor.editor({}, {block:this.model.name});
-        }
-    ],
-    onBeforeSave:function(data)
-    {
-        data.vars = jsonEditor.jsonEditorGetValues()
-        return data;
-    },
-    onCreate:function(data, status, xhr, callOpt)
-    { 
-        var def = new $.Deferred();
-        $.notify("Inventory created", "success");
-        
-        if(callOpt.parent_item)
-        {
-            if(callOpt.parent_type == 'project')
-            {
-                $.when(pmProjects.addSubInventories(callOpt.parent_item, [data.id])).always(function(){
-                    $.when(spajs.open({ menuId:"project/"+callOpt.parent_item})).always(function(){
-                        def.resolve()
-                    })
-                })
-            }
-        }
-        else
-        {
-            $.when(spajs.open({ menuId: this.model.page_name + "/"+data.id})).always(function(){
-                def.resolve()
-            })
-        }
-        return def.promise();
-    }
-}
-   
-pmInventories.model.page_item = {
-    buttons:[
-        {
-            class:'btn btn-primary',
-            function:function(item_id){ return 'spajs.showLoader('+this.model.className+'.updateItem('+item_id+'));  return false;'},
-            title:'Save', 
-            link:function(){ return '#'}, 
-        },
-        {
-            class:'btn btn-primary',
-            function:function(item_id){ return 'return spajs.openURL(this.href);'},
-            title:'History',
-            link:function(item_id){ return polemarch.opt.host + '/?inventory/' + item_id + '/history'},
-        },
-        {
-            class:'btn btn-default copy-btn',
-            function:function(item_id){ return 'spajs.showLoader('+this.model.className+'.copyAndEdit('+item_id+'));  return false;'},
-            title:'<span class="glyphicon glyphicon-duplicate" ></span>',
-            link:function(){ return '#'},
-            help:'Copy'
-        },
-        {
-            class:'btn btn-danger danger-right',
-            function:function(item_id){ return 'spajs.showLoader('+this.model.className+'.deleteItem('+item_id+'));  return false;'},
-            title:'<span class="glyphicon glyphicon-remove" ></span> <span class="hidden-sm hidden-xs" >Remove</span>',
-            link:function(){ return '#'}, 
-        },
-    ],
-    sections:[
-        function(section, item_id){
-            return jsonEditor.editor(this.model.items[item_id].vars, {block:this.model.name});
-        },
-        function(section, item_id){
-            return spajs.just.render("inventories_sub_items", {item_id:item_id}) 
-        }
-    ],
-    title: function(item_id){
-        return "Inventory "+this.model.items[item_id].justText('name')
-    },
-    short_title: function(item_id){
-        return "Inventory "+this.model.items[item_id].justText('name', function(v){return v.slice(0, 20)})
-    },
-    fileds:[
-        [
-            {
-                filed: new filedsLib.filed.text(),
-                title:'Name',
-                name:'name',
-                placeholder:'Enter inventory name',
-                validator:function(value){
-                    return filedsLib.validator.notEmpty(value, 'Name')
-                },
-                fast_validator:function(value){ return value != '' && value}
-            }, 
-        ]
-    ],
-    onUpdate:function(result)
-    {
-        return true;
-    },
-    onBeforeSave:function(data, item_id)
-    {
-        data.vars = jsonEditor.jsonEditorGetValues() 
-        return data;
-    },
-}
-   
-/**
- * Показывает форму со списком всех групп.
- * @return $.Deferred
- */
-pmInventories.showAddSubGroupsForm = function(item_id, holder)
-{
-    if(!item_id)
-    {
-        throw "Error in pmInventories.showAddSubGroupsForm with item_id = `" + item_id + "`"
-    }
-    
-    return $.when(pmGroups.loadAllItems()).done(function(){
-        $("#add_existing_item_to_inventory").remove()
-        $(".content").appendTpl(spajs.just.render('add_existing_groups_to_inventory', {item_id:item_id}))
-        var scroll_el = "#add_existing_item_to_inventory"; 
-		if ($(scroll_el).length != 0) { 
-			$('html, body').animate({ scrollTop: $(scroll_el).offset().top }, 1000); 
-		}
-        $("#polemarch-model-items-select").select2({ width: '100%' });
-    }).fail(function(){
-
-    }).promise()
-}
-
-/**
- * Показывает форму со списком всех хостов.
- * @return $.Deferred
- */
-pmInventories.showAddSubHostsForm = function(item_id, holder)
-{
-    if(!item_id)
-    {
-        throw "Error in pmInventories.showAddSubHostsForm with item_id = `" + item_id + "`"
-    }
-    
-    return $.when(pmHosts.loadAllItems()).done(function(){
-        $("#add_existing_item_to_inventory").remove()
-        $(".content").appendTpl(spajs.just.render('add_existing_hosts_to_inventory', {item_id:item_id}))
-         var scroll_el = "#add_existing_item_to_inventory"; 
-		if ($(scroll_el).length != 0) { 
-			$('html, body').animate({ scrollTop: $(scroll_el).offset().top }, 1000); 
-		}
-        $("#polemarch-model-items-select").select2({ width: '100%' });
-    }).fail(function(){
-
-    }).promise()
-}
-
-/**
- * Проверяет принадлежит ли host_id к группе item_id
- * @param {Integer} item_id
- * @param {Integer} host_id
- * @returns {Boolean}
- */
-pmInventories.hasHosts = function(item_id, host_id)
-{
-    if(!item_id)
-    {
-        throw "Error in pmInventories.hasHosts with item_id = `" + item_id + "`"
-    }
-    
-    if(pmInventories.model.items[item_id])
-    {
-        for(var i in pmInventories.model.items[item_id].hosts)
-        {
-            if(pmInventories.model.items[item_id].hosts[i].id == host_id)
-            {
-                return true;
-            }
-        }
-    }
-    return false;
-}
-
-/**
- * Проверяет принадлежит ли host_id к группе item_id
- * @param {Integer} item_id
- * @param {Integer} host_id
- * @returns {Boolean}
- */
-pmInventories.hasGroups = function(item_id, group_id)
-{
-    if(!item_id)
-    {
-        throw "Error in pmInventories.hasGroups with item_id = `" + item_id + "`"
-    }
-    
-    if(pmInventories.model.items[item_id])
-    {
-        for(var i in pmInventories.model.items[item_id].groups)
-        {
-            if(pmInventories.model.items[item_id].groups[i].id == group_id)
-            {
-                return true;
-            }
-        }
-    }
-    return false;
-}
-
-
-/**
- * @return $.Deferred
- */
-pmInventories.setSubGroups = function(item_id, groups_ids)
-{
-    if(!item_id)
-    {
-        throw "Error in pmInventories.setSubGroups with item_id = `" + item_id + "`"
-    }
-    
-    if(!groups_ids)
-    {
-        groups_ids = []
-    }
-
-    return spajs.ajax.Call({
-        url: "/api/v1/inventories/"+item_id+"/groups/",
-        type: "PUT",
-        contentType:'application/json',
-        data:JSON.stringify(groups_ids),
-                success: function(data)
-        {
-            if(pmInventories.model.items[item_id])
-            {
-                pmInventories.model.items[item_id].groups = []
-                for(var i in groups_ids)
-                {
-                    pmInventories.model.items[item_id].groups.push(pmGroups.model.items[groups_ids[i]])
-                }
-            }
-        },
-        error:function(e)
-        {
-            console.warn("group "+item_id+" update error - " + JSON.stringify(e));
-            polemarch.showErrors(e.responseJSON)
-        }
-    });
-}
-
-/**
- * @return $.Deferred
- */
-pmInventories.setSubHosts = function(item_id, hosts_ids)
-{
-    if(!hosts_ids)
-    {
-        hosts_ids = []
-    }
-    
-    if(!item_id)
-    {
-        throw "Error in pmInventories.setSubHosts with item_id = `" + item_id + "`"
-    }
-    
-
-    return spajs.ajax.Call({
-        url: "/api/v1/inventories/"+item_id+"/hosts/",
-        type: "PUT",
-        contentType:'application/json',
-        data:JSON.stringify(hosts_ids),
-                success: function(data)
-        {
-            if(pmInventories.model.items[item_id])
-            {
-                pmInventories.model.items[item_id].hosts = []
-                for(var i in hosts_ids)
-                {
-                    pmInventories.model.items[item_id].hosts.push(pmHosts.model.items[hosts_ids[i]])
-                }
-            }
-        },
-        error:function(e)
-        {
-            console.warn("group "+item_id+" update error - " + JSON.stringify(e));
-            polemarch.showErrors(e.responseJSON)
-        }
-    });
-}
-
-/**
- * @return $.Deferred
- */
-pmInventories.addSubGroups = function(item_id, groups_ids)
-{
-    if(!item_id)
-    {
-        throw "Error in pmInventories.addSubGroups with item_id = `" + item_id + "`"
-    }
-    
-    if(!groups_ids)
-    {
-        groups_ids = []
-    }
-
-    var def = new $.Deferred();
-    spajs.ajax.Call({
-        url: "/api/v1/inventories/"+item_id+"/groups/",
-        type: "POST",
-        contentType:'application/json',
-        data:JSON.stringify(groups_ids),
-                success: function(data)
-        {
-            if(data.not_found > 0)
-            {
-                $.notify("Item not found", "error"); 
-                def.reject({text:"Item not found", status:404})
-                return;
-            }
-
-            if(pmInventories.model.items[item_id])
-            {
-                if(!pmInventories.model.items[item_id].groups)
-                {
-                    pmInventories.model.items[item_id].groups = []
-                }
-
-                for(var i in groups_ids)
-                {
-                    pmInventories.model.items[item_id].groups.push(pmGroups.model.items[groups_ids[i]])
-                }
-            }
-
-            $.notify("Save", "success");
-            def.resolve()
-        },
-        error:function(e)
-        {
-            console.warn("group "+item_id+" update error - " + JSON.stringify(e));
-            polemarch.showErrors(e.responseJSON)
-            def.reject(e)
-        }
-    });
-    return def.promise();
-}
-
-/**
- * @return $.Deferred
- */
-pmInventories.addSubHosts = function(item_id, hosts_ids)
-{
-    if(!item_id)
-    {
-        throw "Error in pmInventories.addSubHosts with item_id = `" + item_id + "`"
-    }
-    
-    var def = new $.Deferred();
-    if(!hosts_ids || hosts_ids.length == 0)
-    {  
-        def.resolve()
-        return def.promise();
-    }
-
-    spajs.ajax.Call({
-        url: "/api/v1/inventories/"+item_id+"/hosts/",
-        type: "POST",
-        contentType:'application/json',
-        data:JSON.stringify(hosts_ids),
-                success: function(data)
-        {
-            if(data.not_found > 0)
-            {
-                $.notify("Item not found", "error");
-                def.reject({text:"Item not found", status:404})
-                return;
-            }
-
-            if(pmInventories.model.items[item_id])
-            {
-                if(!pmInventories.model.items[item_id].hosts)
-                {
-                    pmInventories.model.items[item_id].hosts = []
-                }
-
-                for(var i in hosts_ids)
-                {
-                    pmInventories.model.items[item_id].hosts.push(pmHosts.model.items[hosts_ids[i]])
-                }
-            }
-
-            $.notify("Save", "success");
-            def.resolve()
-        },
-        error:function(e)
-        {
-            console.warn("group "+item_id+" update error - " + JSON.stringify(e));
-            polemarch.showErrors(e.responseJSON)
-            def.reject(e)
-        }
-    });
-    return def.promise();
-}
-
-pmInventories.validateGroupName = function(name)
-{
-    if(!name)
-    {
-        return false;
-    }
- 
-    if(/^[a-zA-Z0-9\-\._]*$/.test(name.toLowerCase()))
-    {
-        return true;
-    } 
-    
-    return false;
-}
-
-
-
-
-/**
- * Для ввода инвентория
- * @type Object
- */
-pmInventories.filed.inventoriesAutocomplete = inheritance(filedsLib.filed.simpleText)
-pmInventories.filed.inventoriesAutocomplete.type = 'inventoriesAutocomplete' 
-pmInventories.filed.inventoriesAutocomplete.getValue = function(pmObj, filed)
-{
-    var inventory = $("#inventories-autocomplete").val()
-    if($("#inventory-source").val() != 'db')
-    {
-        inventory =  $("#inventories-file").val()
-        if(!/^\.\//.test(inventory))
-        {
-            inventory = trim("./"+inventory)
-        }
-    }
-
-    
-    return inventory;
-}
-
-/**
- * Функция для рендера поля
- * @type Object
- */
-pmInventories.filed.inventoriesAutocomplete.render = function(pmObj, filed, item_id, opt)
-{ 
-    var html = spajs.just.render('filed_type_'+this.type, {pmObj:pmObj, filed:filed, item_id:item_id, filedObj:this, opt:opt}) 
-    return spajs.just.onInsert(html, function()
-    {
-        // @FixMe требует чтоб были загружены все инвентории pmInventories.loadAllItems()
-        $("#inventories-autocomplete").select2({ width: '100%' });
-         
-        if(filed.onchange && item_id)
-        {
-            filed.onchange({value:filed.getFiledValue.apply(pmObj, [item_id])})
-        }
-        else if(filed.onchange)
-        {
-            if(pmInventories.model.itemslist.results[0])
-            {
-                filed.onchange({value:pmInventories.model.itemslist.results[0].id})
-            }
-            else
-            {
-                filed.onchange({value:""})
-            }
-        }
-    });
-}
- 
-
- tabSignal.connect("polemarch.start", function()
- {
-    // inventories
-    spajs.addMenu({
-        id:"inventories", 
-        urlregexp:[/^inventories$/, /^inventory$/, /^inventories\/search\/?$/, /^inventories\/page\/([0-9]+)$/],
-        onOpen:function(holder, menuInfo, data){return pmInventories.showList(holder, menuInfo, data);}
-    })
-    
-    spajs.addMenu({
-        id:"inventories-import", 
-        urlregexp:[/^inventories\/import$/],
-        onOpen:function(holder, menuInfo, data){return pmInventories.showImportPage(holder, menuInfo, data);}
-    })
-
-    
-    spajs.addMenu({
-        id:"inventories-search", 
-        urlregexp:[/^inventories\/search\/([A-z0-9 %\-.:,=]+)$/],
-        onOpen:function(holder, menuInfo, data){return pmInventories.showSearchResults(holder, menuInfo, data);}
-    })
-
-    spajs.addMenu({
-        id:"inventory", 
-        urlregexp:[/^inventory\/([0-9]+)$/, /^inventories\/([0-9]+)$/],
-        onOpen:function(holder, menuInfo, data){return pmInventories.showItem(holder, menuInfo, data);}
-    })
-
-    spajs.addMenu({
-        id:"inventory-history", 
-        urlregexp:[/^inventory\/([0-9]+)\/history$/, /^inventory\/([0-9]+)\/history\/page\/([0-9]+)$/],
-        onOpen:function(holder, menuInfo, data){return pmHistory.showListInInventory(holder, menuInfo, data);}
-    })
-    
-    spajs.addMenu({
-        id:"newInventory", 
-        urlregexp:[/^new-inventory$/, /^([A-z0-9_]+)\/([0-9]+)\/new-inventory$/],
-        onOpen:function(holder, menuInfo, data){return pmInventories.showNewItemPage(holder, menuInfo, data);}
-    }) 
-=======
-
-
-var pmInventories = inheritance(pmItems)
-pmInventories.model.name = "inventories"
-pmInventories.model.page_name = "inventory"
-pmInventories.model.bulk_name = "inventory"
-pmInventories.model.className = "pmInventories"
-
-/**
- * Параметры из секции *:vars
- * Строка где после первого `=` всё остальное значение.
- */
-pmInventories.parseMonoVarsLine = function(index, line)
-{
-    var vars = {}
-    var param = /^([^=]+)="(.*)"$/.exec(line)
-
-    if(param)
-    {
-        vars[param[1]] = param[2]
-    }
-    else
-    {
-        param = /^([^=]+)=(.*)$/.exec(line)
-        if(param)
-        {
-            vars[param[1]] = param[2]
-        }
-        else
-        {
-            throw "Error in line "+index+" invalid varibles string ("+line+")"
-        }
-    }
-    return vars;
-}
- 
-/**
- * Параметры хоста
- * Строка где может быть несколько параметров ключ=значение через пробел
- */
-pmInventories.parseVarsLine = function(index, line)
-{ 
-    var vars = {}
-    do{
-        if(line.length == 0)
-        {
-            break;
-        }
-
-        var params = /^([^=]+)=["'](.*?)["'] +[^=]+=/.exec(line)
-        if(params)
-        {
-            params[1] = trim(params[1]) 
-            vars[params[1]] = stripslashes(params[2])
-            line = trim(line.slice(params[1].length + params[2].length + 3))
-            continue;
-        }
-
-        params = /^([^=]+)=([^ ]*) +[^=]+=/.exec(line)
-        if(params)
-        {
-            params[1] = trim(params[1]) 
-            vars[params[1]] = stripslashes(params[2])
-            line = trim(line.slice(params[1].length + params[2].length + 1))
-            continue;
-        }
-
-        params = /^([^=]+)=["'](.*?)["'] *$/.exec(line)
-        if(params)
-        {
-            params[1] = trim(params[1]) 
-            vars[params[1]] = stripslashes(params[2])
-            break;
-        }
-
-        params = /^([^=]+)=([^ ]*) *$/.exec(line)
-        if(params)
-        {
-            params[1] = trim(params[1]) 
-            vars[params[1]] = stripslashes(params[2])
-            line = trim(line.slice(params[1].length + params[2].length + 1))
-            continue;
-        }
-        else
-        {
-            throw "Error in line "+index+" invalid varibles string ("+line+")"
-        }
-    }while(true)
-    return vars;
-}
-
-/**
- * Хост и параметры
- * Строка где идёт сначала имя хоста а потом его параметры в `parseVarsLine`
- */
-pmInventories.parseHostLine = function(index, line, section, inventory)
-{
-    var params = /^([^ ]+)/.exec(line)
-    if(!params)
-    {
-        throw "Error in line "+index+" ("+line+")"
-    }
-
-    var name = ""
-    var type = ""
-    if(pmItems.validateHostName(params[1]))
-    {
-        name = params[1]
-        type = "HOST"
-    }
-    else if(pmItems.validateRangeName(params[1]))
-    {
-        name = params[1]
-        type = "RANGE"
-    }
-    else
-    {
-        throw "Error in line "+index+" invalid host or range name ("+params[1]+")"
-    }
-
-    line = trim(line.slice(name.length))
-
-    var host = {
-        name:name,
-        type:type,
-        vars:pmInventories.parseVarsLine(index, line)
-    }
-
-    if(section !== "_hosts")
-    { 
-        pmInventories.addGroupIfNotExists(inventory, section)
-        inventory.groups[section].hosts.push(host)
-    }
-    else
-    {
-        inventory.hosts.push(host)
-    }
-}
-
-/**
- * Парсит строку файла инвентория
- * @param {integer} index
- * @param {string} line
- * @param {string} section
- * @param {Object} inventory
- * @returns {Boolean}
- */
-pmInventories.parseLine = function(index, line, section, inventory)
-{
-    line = trim(line);
-
-    if(section == "_hosts")
-    {
-        pmInventories.parseHostLine(index, line, section, inventory)
-        return true;
-    }
-
-    if(section == "all:vars")
-    {
-        var vars = pmInventories.parseMonoVarsLine(index, line)
-        inventory.vars = Object.assign(inventory.vars, vars)
-        return true;
-    }
-
-    if(/:vars$/.test(section))
-    {
-        section = section.substring(0, section.length - ":vars".length)
-
-        pmInventories.addGroupIfNotExists(inventory, section)
-        inventory.groups[section].vars = Object.assign(inventory.groups[section].vars, pmInventories.parseMonoVarsLine(index, line))
-        return true;
-    }
-
-    if(/:children$/.test(section))
-    {
-        /**
-         * Параметры из секции *:children
-         * Строка где просто имя группы
-         */
-        section = section.substring(0, section.length - ":children".length)
-
-        pmInventories.addGroupIfNotExists(inventory, section)
-        inventory.groups[section].children = true
-        inventory.groups[section].groups.push(line) 
-        pmInventories.addGroupIfNotExists(inventory, line) 
-        return true;
-    }
-
-    pmInventories.parseHostLine(index, line, section, inventory)
-    return false;
-}
-
-/**
- * Добавляет группу в инвенторий если её ещё нет
- * @param {Object} inventory
- * @param {string} group_name имя группы
- * @returns {Boolean} true если группа добавлена.
- */
-pmInventories.addGroupIfNotExists = function(inventory, group_name)
-{ 
-    if(!inventory.groups[group_name])
-    {
-        inventory.groups[group_name] = {
-            vars:{},
-            groups:[],
-            hosts:[],
-        }
-        
-        return true;
-    }
-    
-    return false;
-}
-
-
-/**
- * Парсит файла инвентория
- * @param {string} text текст файла инвентория
- * @returns {Object}
- */
-pmInventories.parseFromText = function(text)
-{
-    var lines = text.split(/\n/g)
-
-    var cSection = "_hosts";
-    var  inventory = {
-        hosts:[],
-        groups:{},
-        vars:{},
-        name:new Date().toString()
-    } 
-
-    for(var i in lines)
-    {
-        var line = lines[i].replace(/^ */g, "") 
-        
-        if(/^\s*[#;]\s+inventory name: (.*)/ig.test(line))
-        {
-            var name = /^\s*[#;]\s+inventory name: (.*)/ig.exec(line)
-            inventory.name = name[1]
-            continue;
-        }
-         
-        if(/^\s*$/ig.test(line))
-        {
-            continue;
-        }
-        if(/^\s*[#;]/ig.test(line))
-        {
-            continue;
-        }
-
-        console.log(i+":\t" + line)
-
-        if(/^\[([A-z0-9\.:\-]+:vars)\]/ig.test(line))
-        {
-            var res = /^\[([A-z0-9\.:\-]+)\]/ig.exec(line)
-            cSection = res[1]
-             
-            var group_name = cSection.substring(0, cSection.length - ":vars".length)
-            if(group_name != "all")
-            {
-                pmInventories.addGroupIfNotExists(inventory, group_name)
-            }
-            console.info("setSection:vars ", cSection)
-            continue;
-        }
-        if(/^\[([A-z0-9\.:\-]+:children)\]/ig.test(line))
-        {
-            var res = /^\[([A-z0-9\.:\-]+)\]/ig.exec(line)
-            cSection = res[1]
-            pmInventories.addGroupIfNotExists(inventory, cSection.substring(0, cSection.length - ":children".length))
-            console.info("setSection:children ", cSection)
-            continue;
-        }
-        if(/^\[([A-z0-9\.:\-]+)\]/ig.test(line))
-        {
-            var res = /^\[([A-z0-9\.:\-]+)\]/ig.exec(line)
-            cSection = res[1]
-            pmInventories.addGroupIfNotExists(inventory, cSection)
-            console.info("setSection ", cSection)
-            continue;
-        }
-
-        pmInventories.parseLine(i, line, cSection, inventory)
-    }
-
-    pmInventories.addHierarchyDataToInventoryGroups(inventory)
-    console.log("\n\ninventory", inventory)
-    return inventory;
-}
-
-
-
-/**
- * Формирует вспомагательную информацию в объекте инвентория о вложенности групп друг в друга.
- * @param {Object} inventory Инвенторий (Обязательный)
- * @param {string} group_name (не обязательный)
- * @param {integer} level (не обязательный)
- * @param {Array} parents (не обязательный)
- */
-pmInventories.addHierarchyDataToInventoryGroups = function(inventory, group_name, level, parents)
-{
-    if(!level)
-    {
-        level = 0
-    }
-    
-    if(parents === undefined)
-    {
-        parents = []
-    }
-    
-    if(group_name === undefined || group_name == 'all')
-    {
-        for(var i in inventory.groups)
-        {  
-            delete inventory.groups[i]['dataLevel']
-        }
-        
-        for(var i in inventory.groups)
-        {  
-            pmInventories.addHierarchyDataToInventoryGroups(inventory, i, 1, ['all'])
-        }
-        
-        return;
-    }
-    
-    
-    if(inventory.groups[group_name].dataLevel && inventory.groups[group_name].dataLevel.level >= level )
-    {
-        return;
-    } 
-    
-    parents.push(group_name)
-    inventory.groups[group_name].dataLevel = {
-        level:level,
-        parents:parents,
-    }
-    
-    for(var i in inventory.groups[group_name].groups)
-    {   
-        var hasError = false;
-        for(var j in inventory.groups[group_name].dataLevel.parents)
-        {  
-            var val = inventory.groups[group_name].dataLevel.parents[j]
-            if(val == inventory.groups[group_name].groups[i])
-            {
-                inventory.groups[group_name].dataLevel.error = "Group `"+val+"` is recursive include into group `"+inventory.groups[group_name].groups[i]+"`";
-                console.warn(inventory.groups[group_name].dataLevel.error)
-                hasError = true
-                break;
-            }
-        }
-        
-        if(hasError)
-        {
-            continue;
-        }
-        
-        pmInventories.addHierarchyDataToInventoryGroups(inventory, inventory.groups[group_name].groups[i], level+1, parents.slice())
-    }
-    
-    return;
-}
-
-// ansible_ssh_private_key_file - запрашивать значение этого параметра.
-
-pmInventories.importFromFile = function(files_event)
-{
-    var def = new $.Deferred();
-    this.model.files = files_event
-    this.model.importedInventories = {}
-    var thisObj = this;
-    for(var i=0; i<files_event.target.files.length; i++)
-    {
-        var reader = new FileReader();
-        reader.onload = (function(index_in_files_array)
-        {
-            return function(e)
-            {
-                console.log(e)
-                thisObj.model.importedInventories = {
-                    inventory:pmInventories.parseFromText(e.target.result),
-                    text:e.target.result
-                }
-            };
-        })(i);
-        reader.readAsText(files_event.target.files[i]);
-
-        // Нет поддержки загрузки более одного файла за раз.
-        break;
-    }
-    return def.promise();
-}
-
-pmInventories.openImportPageAndImportFiles = function(files_event)
-{
-    $.when(spajs.open({ menuId:"inventories/import"})).done(function()
-    {
-       pmInventories.importFromFile(files_event)
-    })
-}
-
-pmInventories.importInventories = function()
-{
-    return pmInventories.importInventory(pmInventories.model.importedInventories.inventory)
-}
-
-pmInventories.importInventoriesAndOpen = function(inventory)
-{
-    return $.when(pmInventories.importInventories()).done(function(inventory_id){
-        spajs.open({ menuId:"inventory/"+inventory_id})
-    }).fail(function(e){
-        console.warn(e)
-        polemarch.showErrors(e) 
-    }).promise()
-}
-
-pmInventories.showGroupVarsModal = function(opt)
-{
-    return jsonEditor.jsonEditorScrollTo("ansible_ssh_private_key_file", "group"+opt.name)
-}
-
-pmInventories.showHostVarsModal = function(opt)
-{ 
-    return jsonEditor.jsonEditorScrollTo("ansible_ssh_private_key_file", "host"+opt.name)
-}
-
-pmInventories.showInventoryVarsModal = function(opt)
-{ 
-    return jsonEditor.jsonEditorScrollTo("ansible_ssh_private_key_file", "inventory")
-}
-
-pmInventories.importInventory = function(inventory)
-{ 
-    var def2 = new $.Deferred();  
-    if(inventory.vars.ansible_ssh_private_key_file !== undefined && !/-----BEGIN RSA PRIVATE KEY-----/.test(inventory.vars.ansible_ssh_private_key_file))
-    {
-        // <!--Вставка файла -->
-        $.notify("Error in field ansible_ssh_private_key_file invalid value", "error"); 
-        pmInventories.showInventoryVarsModal();
-        def2.reject()
-        return def2.promise();
-    }
-
-    for(var i in inventory.hosts)
-    {
-        var val = inventory.hosts[i] 
-        if(val.vars.ansible_ssh_private_key_file !== undefined && !/-----BEGIN RSA PRIVATE KEY-----/.test(val.vars.ansible_ssh_private_key_file))
-        {
-            // <!--Вставка файла -->
-            $.notify("Error in field ansible_ssh_private_key_file invalid value", "error");
-            pmInventories.showHostVarsModal({group:'all', name:val.name});
-            def2.reject()
-            return def2.promise();
-        }
-    }
-
-    for(var i in inventory.groups)
-    {
-        var val = inventory.groups[i] 
-        if(val.vars.ansible_ssh_private_key_file !== undefined && !/-----BEGIN RSA PRIVATE KEY-----/.test(val.vars.ansible_ssh_private_key_file))
-        {
-            // <!--Вставка файла -->
-            $.notify("Error in field ansible_ssh_private_key_file invalid value", "error");
-            pmInventories.showGroupVarsModal({name:i}); 
-            def2.reject()
-            return def2.promise();
-        }
-
-        for(var j in val.hosts)
-        {
-            var hval = val.hosts[j] 
-            if(hval.vars.ansible_ssh_private_key_file !== undefined && !/-----BEGIN RSA PRIVATE KEY-----/.test(hval.vars.ansible_ssh_private_key_file))
-            {
-                // <!--Вставка файла -->
-                $.notify("Error in field ansible_ssh_private_key_file invalid value", "error"); 
-                pmInventories.showHostVarsModal({group:i, name:hval.name});
-                def2.reject()
-                return def2.promise();
-            }
-        }
-    }
- 
-    var def = new $.Deferred();
-    
-    if($("#inventory_name").val() != "")
-    {
-        inventory.name = $("#inventory_name").val();
-    }
-    
-    if(!inventory.name)
-    {
-        // inventory.name = "new imported inventory"
-        
-        $.notify("Error in field inventory name", "error");
-        def2.reject({text:"Error in field inventory name"})
-        return def2.promise(); 
-    }
-
-    var inventoryObject = {
-        name:inventory.name,
-        vars:inventory.vars
-    }
-    
-    var deleteBulk = []
-    $.when(pmInventories.importItem(inventoryObject)).done(function(inventory_id)
-    {
-        deleteBulk.push({ 
-            type:"del",
-            item:'inventory',
-            pk:inventory_id
-        })
-        var bulkdata = []
-        // Сбор групп и вложенных в них хостов
-        for(var i in inventory.groups)
-        {
-            var val = inventory.groups[i]
-
-            bulkdata.push({
-                type:"add",
-                item:'group',
-                data:{
-                    name:i,
-                    children:val.children,
-                    vars:val.vars
-                }
-            })
-
-            for(var j in val.hosts)
-            {
-                var hval = val.hosts[j]
-                bulkdata.push({
-                    type:"add",
-                    item:'host',
-                    data:{
-                        name:hval.name,
-                        type:hval.type,
-                        vars:hval.vars
-                    }
-                })
-            }
-        }
-
-        // Сбор хостов вложенных к инвенторию
-        var bulkHosts = []
-        for(var i in inventory.hosts)
-        {
-            var val = inventory.hosts[i]
-            bulkHosts.push({
-                type:"add",
-                item:'host',
-                data:{
-                    name:val.name,
-                    type:val.type,
-                    vars:val.vars
-                }
-            })
-        }
-
-        // Добавление хостов вложенных к инвенторию
-        spajs.ajax.Call({
-            url: "/api/v1/_bulk/",
-            type: "POST",
-            contentType:'application/json',
-            data:JSON.stringify(bulkHosts),
-                        success: function(data)
-            {
-                var hasError = false;
-                var hosts_ids = []
-                for(var i in data)
-                {
-                    var val = data[i]
-                    if(val.status != 201)
-                    {
-                        $.notify("Error "+val.status, "error");
-                        hasError = true;
-                        continue;
-                    }
-                    hosts_ids.push(val.data.id)
-                    deleteBulk.push({ 
-                        type:"del",
-                        item:'host',
-                        pk:val.data.id
-                    })
-                }
-
-                if(hasError)
-                {
-                    // По меньшей мере в одной операции была ошибка вставки.
-                    // Инвенторий импортирован не полностью 
-                    def.reject(deleteBulk);
-                    return;
-                }
-
-                $.when(pmInventories.addSubHosts(inventory_id, hosts_ids)).done(function()
-                {
-                    // Добавление групп и вложенных в них хостов
-                    spajs.ajax.Call({
-                        url: "/api/v1/_bulk/",
-                        type: "POST",
-                        contentType:'application/json',
-                        data:JSON.stringify(bulkdata),
-                                                success: function(data)
-                        {
-                            var igroups_ids = []
-                            var bulk_update = []
-                            var hasError = false;
-                            for(var i in data)
-                            { 
-                                deleteBulk.push({ 
-                                    type:"del",
-                                    item:data.item,
-                                    pk:data[i].data.id
-                                })
-
-                                var val = data[i]
-                                if(val.status != 201)
-                                {
-                                    $.notify("Error "+val.status, "error");
-                                    hasError = true;
-                                }
-
-                                if(val.data.children !== undefined )
-                                {
-                                    igroups_ids.push(val.data.id)
- 
-                                    // Это группа
-                                    if(val.data.children)
-                                    {
-                                        if(inventory.groups[val.data.name].groups.length)
-                                        {
-                                            // Добавление подгрупп 
-                                            var groups_ids = []
-                                            for(var j in inventory.groups[val.data.name].groups)
-                                            {
-                                                // найти id группы и прекрепить.
-                                                for(var k in data)
-                                                {
-                                                    if(data[k].data.children !== undefined && data[k].data.name == inventory.groups[val.data.name].groups[j])
-                                                    {
-                                                        groups_ids.push(data[k].data.id)
-                                                        break;
-                                                    }
-                                                }
-                                            }
-                                            bulk_update.push({
-                                                type: "mod", 
-                                                item:'group',
-                                                method: "PUT",
-                                                data_type: 'groups',
-                                                pk:val.data.id,
-                                                data:groups_ids
-                                            }) 
-                                        }
-                                    }
-                                    else
-                                    {
-                                        if(inventory.groups[val.data.name].hosts.length)
-                                        {
-                                            // Добавление хостов
-                                            var hosts_ids = []
-                                            for(var j in inventory.groups[val.data.name].hosts)
-                                            {
-                                                // найти id группы и прекрепить.
-                                                for(var k in data)
-                                                {
-                                                    if(data[k].data.children === undefined && data[k].data.name == inventory.groups[val.data.name].hosts[j].name)
-                                                    {
-                                                        hosts_ids.push(data[k].data.id)
-                                                        break;
-                                                    }
-                                                }
-                                            }
-                                            bulk_update.push({
-                                                type: "mod", 
-                                                item:'group',
-                                                method: "PUT",
-                                                data_type: 'hosts',
-                                                pk:val.data.id,
-                                                data:hosts_ids
-                                            }) 
-                                        }
-                                    }
-                                }
-                                else
-                                {
-                                    // Это хост
-                                }
-                            }
-                            
-                            if(hasError)
-                            {
-                                // По меньшей мере в одной операции была ошибка вставки.
-                                // Инвенторий импортирован не полностью 
-                                def.reject(deleteBulk);
-                                return;
-                            }
-                            
-                            $.when(pmInventories.addSubGroups(inventory_id, igroups_ids)).done(function()
-                            {
-                                if(bulk_update.length)
-                                {
-                                    spajs.ajax.Call({
-                                        url: "/api/v1/_bulk/",
-                                        type: "POST",
-                                        contentType:'application/json',
-                                        data:JSON.stringify(bulk_update),
-                                                                                success: function(data)
-                                        {
-                                            var hasError = false;
-                                            for(var i in data)
-                                            {
-                                                var val = data[i]
-                                                if(val.status != 200)
-                                                {
-                                                    $.notify("Error "+val.status, "error");
-                                                    hasError = true;
-                                                    continue;
-                                                }
-                                            }
-
-                                            if(hasError)
-                                            {
-                                                // По меньшей мере в одной операции была ошибка обновления.
-                                                // Инвенторий импортирован не полностью 
-                                                def.reject(deleteBulk);
-                                                return;
-                                            }
-
-                                            def.resolve(inventory_id);
-                                        },
-                                        error:function(e)
-                                        {
-                                            console.warn(e)
-                                            polemarch.showErrors(e) 
-                                            def.reject(deleteBulk);
-                                        }
-                                    }) 
-                                }
-                                else
-                                {
-                                    def.resolve(inventory_id);
-                                }
-                            }).fail(function(e){
-                                console.warn(e)
-                                polemarch.showErrors(e) 
-                                def.reject(deleteBulk);
-                            }) 
-                        },
-                        error:function(e)
-                        {
-                            console.warn(e)
-                            polemarch.showErrors(e) 
-                            def.reject(deleteBulk);
-                        }
-                    });
-                }).fail(function(e){
-                    console.warn(e)
-                    polemarch.showErrors(e) 
-                    def.reject(deleteBulk);
-                })
-            },
-            error:function(e)
-            {
-                console.warn(e)
-                polemarch.showErrors(e) 
-                def.reject(deleteBulk);
-            }
-        })
-    }).fail(function(e)
-    {
-        console.warn(e)
-        polemarch.showErrors(e) 
-        def.reject(deleteBulk);
-    })
-     
-    $.when(def).done(function(inventory_id)
-    {
-        def2.resolve(inventory_id)
-    }).fail(function(delete_bulk)
-    { 
-        $.when(spajs.ajax.Call({
-            url: "/api/v1/_bulk/",
-            type: "POST",
-            contentType:'application/json',
-            data:JSON.stringify(delete_bulk),
-        })).always(function(){
-            def2.reject()
-        })
-    })
-    
-    return def2.promise();
-}
-
-
-pmInventories.showImportPage = function(holder, menuInfo, data)
-{
-    var def = new $.Deferred();
-
-    var text = spajs.just.render(this.model.name+'_import_page', {}) 
-    $(holder).insertTpl(text)
-
-    def.resolve()
-    return def.promise();
-}
-
-pmInventories.renderImportedInventory = function(imported)
-{
-    if(!imported || !imported.inventory)
-    {
-        return ""
-    }
-    
-    var text = spajs.just.render(this.model.name+'_imported_inventory', {inventory:imported.inventory, text:imported.text})
-    return text;
-}
-
-pmInventories.copyItem = function(item_id)
-{
-    var def = new $.Deferred();
-    var thisObj = this;
-
-    $.when(this.loadItem(item_id)).done(function()
-    {
-        var data = thisObj.model.items[item_id];
-        delete data.id;
-        data.name = "copy from " + data.name
-        
-        $.when(encryptedCopyModal.replace(data)).done(function(data)
-        {
-            spajs.ajax.Call({
-                url: "/api/v1/"+thisObj.model.name+"/",
-                type: "POST",
-                contentType:'application/json',
-                data: JSON.stringify(data),
-                            success: function(newItem)
-                {
-                    thisObj.model.items[newItem.id] = newItem
-
-                        var groups = []
-                        for(var i in data.groups)
-                        {
-                            groups.push(data.groups[i].id)
-                        }
-
-                        var hosts = []
-                        for(var i in data.hosts)
-                        {
-                            hosts.push(data.hosts[i].id)
-                        }
-
-                        $.when(thisObj.setSubGroups(newItem.id, groups), thisObj.setSubHosts(newItem.id, hosts)).always(function(){
-                            def.resolve(newItem.id)
-                        })
-                },
-                error:function(e)
-                {
-                    def.reject(e)
-                }
-            });
-        }).fail(function(e)
-        {
-            def.reject(e)
-        }) 
-    }).fail(function(e)
-    {
-        def.reject(e)
-    })
-
-
-    return def.promise();
-}
-
-
-
-
-pmInventories.model.page_list = {
-    title: "Inventories",
-    short_title: "Inventories",
-    buttons:[
-        {
-            class:'btn btn-primary',
-            function:function(){ return "spajs.open({ menuId:'new-"+this.model.page_name+"'}); return false;"},
-            title:'Create', 
-            link:function(){ return '/?new-'+this.model.page_name}, 
-        },
-        {
-            tpl:function(){
-                return spajs.just.render('inventories_btn_openImportPageAndImportFiles', {})
-            },
-        },
-    ],
-    fileds:[
-        {
-            title:'Name',
-            name:'name',
-        },
-    ],
-    actions:[
-        {
-            class:'btn btn-danger',
-            function:function(item){ return 'spajs.showLoader('+this.model.className+'.deleteItem('+item.id+'));  return false;'},
-            title:'Delete',
-            link:function(){ return '#'}
-        },
-        {
-            class:'btn btn-default',
-            function:function(item){ return '';},
-            title:'Create sub group',
-            link:function(item)
-            { 
-                return '/?inventory/'+item.id+'/new-group' 
-            },
-        },
-        {
-            class:'btn btn-default',
-            function:function(item){ return '';},
-            title:'Create sub host',
-            link:function(item)
-            { 
-                return '/?inventory/'+item.id+'/new-host' 
-            },
-        }
-    ]
-}
-
-pmInventories.model.page_new = {
-    title: "New inventory",
-    short_title: "New inventory",
-    fileds:[
-        [
-            {
-                filed: new filedsLib.filed.text(),
-                title:'Name',
-                name:'name',
-                placeholder:'Enter inventory name',
-                validator:function(value){ 
-                    return filedsLib.validator.notEmpty(value, 'Name')
-                },
-                fast_validator:filedsLib.validator.notEmpty
-            }, 
-        ]
-    ],
-    sections:[
-        function(section){
-            return jsonEditor.editor({}, {block:this.model.name});
-        }
-    ],
-    onBeforeSave:function(data)
-    {
-        data.vars = jsonEditor.jsonEditorGetValues()
-        return data;
-    },
-    onCreate:function(data, status, xhr, callOpt)
-    { 
-        var def = new $.Deferred();
-        $.notify("Inventory created", "success");
-        
-        if(callOpt.parent_item)
-        {
-            if(callOpt.parent_type == 'project')
-            {
-                $.when(pmProjects.addSubInventories(callOpt.parent_item, [data.id])).always(function(){
-                    $.when(spajs.open({ menuId:"project/"+callOpt.parent_item})).always(function(){
-                        def.resolve()
-                    })
-                })
-            }
-        }
-        else
-        {
-            $.when(spajs.open({ menuId: this.model.page_name + "/"+data.id})).always(function(){
-                def.resolve()
-            })
-        }
-        return def.promise();
-    }
-}
-   
-pmInventories.model.page_item = {
-    buttons:[
-        {
-            class:'btn btn-primary',
-            function:function(item_id){ return 'spajs.showLoader('+this.model.className+'.updateItem('+item_id+'));  return false;'},
-            title:'Save', 
-            link:function(){ return '#'}, 
-        },
-        {
-            class:'btn btn-primary',
-            function:function(item_id){ return 'return spajs.openURL(this.href);'},
-            title:'History',
-            link:function(item_id){ return polemarch.opt.host + '/?inventory/' + item_id + '/history'},
-        },
-        {
-            class:'btn btn-default copy-btn',
-            function:function(item_id){ return 'spajs.showLoader('+this.model.className+'.copyAndEdit('+item_id+'));  return false;'},
-            title:'<span class="glyphicon glyphicon-duplicate" ></span>',
-            link:function(){ return '#'},
-            help:'Copy'
-        },
-        {
-            class:'btn btn-danger danger-right',
-            function:function(item_id){ return 'spajs.showLoader('+this.model.className+'.deleteItem('+item_id+'));  return false;'},
-            title:'<span class="glyphicon glyphicon-remove" ></span> <span class="hidden-sm hidden-xs" >Remove</span>',
-            link:function(){ return '#'}, 
-        },
-    ],
-    sections:[
-        function(section, item_id){
-            return jsonEditor.editor(this.model.items[item_id].vars, {block:this.model.name});
-        },
-        function(section, item_id){
-            return spajs.just.render("inventories_sub_items", {item_id:item_id}) 
-        }
-    ],
-    title: function(item_id){
-        return "Inventory "+this.model.items[item_id].justText('name')
-    },
-    short_title: function(item_id){
-        return "Inventory "+this.model.items[item_id].justText('name', function(v){return v.slice(0, 20)})
-    },
-    fileds:[
-        [
-            {
-                filed: new filedsLib.filed.text(),
-                title:'Name',
-                name:'name',
-                placeholder:'Enter inventory name',
-                validator:function(value){
-                    return filedsLib.validator.notEmpty(value, 'Name')
-                },
-                fast_validator:function(value){ return value != '' && value}
-            }, 
-        ]
-    ],
-    onUpdate:function(result)
-    {
-        return true;
-    },
-    onBeforeSave:function(data, item_id)
-    {
-        data.vars = jsonEditor.jsonEditorGetValues() 
-        return data;
-    },
-}
-   
-/**
- * Показывает форму со списком всех групп.
- * @return $.Deferred
- */
-pmInventories.showAddSubGroupsForm = function(item_id, holder)
-{
-    if(!item_id)
-    {
-        throw "Error in pmInventories.showAddSubGroupsForm with item_id = `" + item_id + "`"
-    }
-    
-    return $.when(pmGroups.loadAllItems()).done(function(){
-        $("#add_existing_item_to_inventory").remove()
-        $(".content").appendTpl(spajs.just.render('add_existing_groups_to_inventory', {item_id:item_id}))
-        $("#polemarch-model-items-select").select2({ width: '100%' });
-    }).fail(function(){
-
-    }).promise()
-}
-
-/**
- * Показывает форму со списком всех хостов.
- * @return $.Deferred
- */
-pmInventories.showAddSubHostsForm = function(item_id, holder)
-{
-    if(!item_id)
-    {
-        throw "Error in pmInventories.showAddSubHostsForm with item_id = `" + item_id + "`"
-    }
-    
-    return $.when(pmHosts.loadAllItems()).done(function(){
-        $("#add_existing_item_to_inventory").remove()
-        $(".content").appendTpl(spajs.just.render('add_existing_hosts_to_inventory', {item_id:item_id}))
-        $("#polemarch-model-items-select").select2({ width: '100%' });
-    }).fail(function(){
-
-    }).promise()
-}
-
-/**
- * Проверяет принадлежит ли host_id к группе item_id
- * @param {Integer} item_id
- * @param {Integer} host_id
- * @returns {Boolean}
- */
-pmInventories.hasHosts = function(item_id, host_id)
-{
-    if(!item_id)
-    {
-        throw "Error in pmInventories.hasHosts with item_id = `" + item_id + "`"
-    }
-    
-    if(pmInventories.model.items[item_id])
-    {
-        for(var i in pmInventories.model.items[item_id].hosts)
-        {
-            if(pmInventories.model.items[item_id].hosts[i].id == host_id)
-            {
-                return true;
-            }
-        }
-    }
-    return false;
-}
-
-/**
- * Проверяет принадлежит ли host_id к группе item_id
- * @param {Integer} item_id
- * @param {Integer} host_id
- * @returns {Boolean}
- */
-pmInventories.hasGroups = function(item_id, group_id)
-{
-    if(!item_id)
-    {
-        throw "Error in pmInventories.hasGroups with item_id = `" + item_id + "`"
-    }
-    
-    if(pmInventories.model.items[item_id])
-    {
-        for(var i in pmInventories.model.items[item_id].groups)
-        {
-            if(pmInventories.model.items[item_id].groups[i].id == group_id)
-            {
-                return true;
-            }
-        }
-    }
-    return false;
-}
-
-
-/**
- * @return $.Deferred
- */
-pmInventories.setSubGroups = function(item_id, groups_ids)
-{
-    if(!item_id)
-    {
-        throw "Error in pmInventories.setSubGroups with item_id = `" + item_id + "`"
-    }
-    
-    if(!groups_ids)
-    {
-        groups_ids = []
-    }
-
-    return spajs.ajax.Call({
-        url: "/api/v1/inventories/"+item_id+"/groups/",
-        type: "PUT",
-        contentType:'application/json',
-        data:JSON.stringify(groups_ids),
-                success: function(data)
-        {
-            if(pmInventories.model.items[item_id])
-            {
-                pmInventories.model.items[item_id].groups = []
-                for(var i in groups_ids)
-                {
-                    pmInventories.model.items[item_id].groups.push(pmGroups.model.items[groups_ids[i]])
-                }
-            }
-        },
-        error:function(e)
-        {
-            console.warn("group "+item_id+" update error - " + JSON.stringify(e));
-            polemarch.showErrors(e.responseJSON)
-        }
-    });
-}
-
-/**
- * @return $.Deferred
- */
-pmInventories.setSubHosts = function(item_id, hosts_ids)
-{
-    if(!hosts_ids)
-    {
-        hosts_ids = []
-    }
-    
-    if(!item_id)
-    {
-        throw "Error in pmInventories.setSubHosts with item_id = `" + item_id + "`"
-    }
-    
-
-    return spajs.ajax.Call({
-        url: "/api/v1/inventories/"+item_id+"/hosts/",
-        type: "PUT",
-        contentType:'application/json',
-        data:JSON.stringify(hosts_ids),
-                success: function(data)
-        {
-            if(pmInventories.model.items[item_id])
-            {
-                pmInventories.model.items[item_id].hosts = []
-                for(var i in hosts_ids)
-                {
-                    pmInventories.model.items[item_id].hosts.push(pmHosts.model.items[hosts_ids[i]])
-                }
-            }
-        },
-        error:function(e)
-        {
-            console.warn("group "+item_id+" update error - " + JSON.stringify(e));
-            polemarch.showErrors(e.responseJSON)
-        }
-    });
-}
-
-/**
- * @return $.Deferred
- */
-pmInventories.addSubGroups = function(item_id, groups_ids)
-{
-    if(!item_id)
-    {
-        throw "Error in pmInventories.addSubGroups with item_id = `" + item_id + "`"
-    }
-    
-    if(!groups_ids)
-    {
-        groups_ids = []
-    }
-
-    var def = new $.Deferred();
-    spajs.ajax.Call({
-        url: "/api/v1/inventories/"+item_id+"/groups/",
-        type: "POST",
-        contentType:'application/json',
-        data:JSON.stringify(groups_ids),
-                success: function(data)
-        {
-            if(data.not_found > 0)
-            {
-                $.notify("Item not found", "error"); 
-                def.reject({text:"Item not found", status:404})
-                return;
-            }
-
-            if(pmInventories.model.items[item_id])
-            {
-                if(!pmInventories.model.items[item_id].groups)
-                {
-                    pmInventories.model.items[item_id].groups = []
-                }
-
-                for(var i in groups_ids)
-                {
-                    pmInventories.model.items[item_id].groups.push(pmGroups.model.items[groups_ids[i]])
-                }
-            }
-
-            $.notify("Save", "success");
-            def.resolve()
-        },
-        error:function(e)
-        {
-            console.warn("group "+item_id+" update error - " + JSON.stringify(e));
-            polemarch.showErrors(e.responseJSON)
-            def.reject(e)
-        }
-    });
-    return def.promise();
-}
-
-/**
- * @return $.Deferred
- */
-pmInventories.addSubHosts = function(item_id, hosts_ids)
-{
-    if(!item_id)
-    {
-        throw "Error in pmInventories.addSubHosts with item_id = `" + item_id + "`"
-    }
-    
-    var def = new $.Deferred();
-    if(!hosts_ids || hosts_ids.length == 0)
-    {  
-        def.resolve()
-        return def.promise();
-    }
-
-    spajs.ajax.Call({
-        url: "/api/v1/inventories/"+item_id+"/hosts/",
-        type: "POST",
-        contentType:'application/json',
-        data:JSON.stringify(hosts_ids),
-                success: function(data)
-        {
-            if(data.not_found > 0)
-            {
-                $.notify("Item not found", "error");
-                def.reject({text:"Item not found", status:404})
-                return;
-            }
-
-            if(pmInventories.model.items[item_id])
-            {
-                if(!pmInventories.model.items[item_id].hosts)
-                {
-                    pmInventories.model.items[item_id].hosts = []
-                }
-
-                for(var i in hosts_ids)
-                {
-                    pmInventories.model.items[item_id].hosts.push(pmHosts.model.items[hosts_ids[i]])
-                }
-            }
-
-            $.notify("Save", "success");
-            def.resolve()
-        },
-        error:function(e)
-        {
-            console.warn("group "+item_id+" update error - " + JSON.stringify(e));
-            polemarch.showErrors(e.responseJSON)
-            def.reject(e)
-        }
-    });
-    return def.promise();
-}
-
-/**pmInventories.validateGroupName = function(name)
-{
-    if(!name)
-    {
-        return false;
-    }
- 
-    if(/^[a-zA-Z0-9\-\._]*$/.test(name.toLowerCase()))
-    {
-        return true;
-    } 
-    
-    return false;
-}*/
-
-
-
-
-/**
- * Для ввода инвентория
- * @type Object
- */
-pmInventories.filed.inventoriesAutocomplete = inheritance(filedsLib.filed.simpleText)
-pmInventories.filed.inventoriesAutocomplete.type = 'inventoriesAutocomplete' 
-pmInventories.filed.inventoriesAutocomplete.getValue = function(pmObj, filed)
-{
-    var inventory = $("#inventories-autocomplete").val()
-    if($("#inventory-source").val() != 'db')
-    {
-        inventory =  $("#inventories-file").val()
-        if(!/^\.\//.test(inventory))
-        {
-            inventory = trim("./"+inventory)
-        }
-    }
-
-    
-    return inventory;
-}
-
-/**
- * Функция для рендера поля
- * @type Object
- */
-pmInventories.filed.inventoriesAutocomplete.render = function(pmObj, filed, item_id, opt)
-{ 
-    var html = spajs.just.render('filed_type_'+this.type, {pmObj:pmObj, filed:filed, item_id:item_id, filedObj:this, opt:opt}) 
-    return spajs.just.onInsert(html, function()
-    {
-        // @FixMe требует чтоб были загружены все инвентории pmInventories.loadAllItems()
-        $("#inventories-autocomplete").select2({ width: '100%' });
-         
-        if(filed.onchange && item_id)
-        {
-            filed.onchange({value:filed.getFiledValue.apply(pmObj, [item_id])})
-        }
-        else if(filed.onchange)
-        {
-            if(pmInventories.model.itemslist.results[0])
-            {
-                filed.onchange({value:pmInventories.model.itemslist.results[0].id})
-            }
-            else
-            {
-                filed.onchange({value:""})
-            }
-        }
-    });
-}
- 
-
- tabSignal.connect("polemarch.start", function()
- {
-    // inventories
-    spajs.addMenu({
-        id:"inventories", 
-        urlregexp:[/^inventories$/, /^inventory$/, /^inventories\/search\/?$/, /^inventories\/page\/([0-9]+)$/],
-        onOpen:function(holder, menuInfo, data){return pmInventories.showList(holder, menuInfo, data);}
-    })
-    
-    spajs.addMenu({
-        id:"inventories-import", 
-        urlregexp:[/^inventories\/import$/],
-        onOpen:function(holder, menuInfo, data){return pmInventories.showImportPage(holder, menuInfo, data);}
-    })
-
-    
-    spajs.addMenu({
-        id:"inventories-search", 
-        urlregexp:[/^inventories\/search\/([A-z0-9 %\-.:,=]+)$/],
-        onOpen:function(holder, menuInfo, data){return pmInventories.showSearchResults(holder, menuInfo, data);}
-    })
-
-    spajs.addMenu({
-        id:"inventory", 
-        urlregexp:[/^inventory\/([0-9]+)$/, /^inventories\/([0-9]+)$/],
-        onOpen:function(holder, menuInfo, data){return pmInventories.showItem(holder, menuInfo, data);}
-    })
-
-    spajs.addMenu({
-        id:"inventory-history", 
-        urlregexp:[/^inventory\/([0-9]+)\/history$/, /^inventory\/([0-9]+)\/history\/page\/([0-9]+)$/],
-        onOpen:function(holder, menuInfo, data){return pmHistory.showListInInventory(holder, menuInfo, data);}
-    })
-    
-    spajs.addMenu({
-        id:"newInventory", 
-        urlregexp:[/^new-inventory$/, /^([A-z0-9_]+)\/([0-9]+)\/new-inventory$/],
-        onOpen:function(holder, menuInfo, data){return pmInventories.showNewItemPage(holder, menuInfo, data);}
-    }) 
->>>>>>> 564bc029
- })+
+
+var pmInventories = inheritance(pmItems)
+pmInventories.model.name = "inventories"
+pmInventories.model.page_name = "inventory"
+pmInventories.model.bulk_name = "inventory"
+pmInventories.model.className = "pmInventories"
+
+/**
+ * Параметры из секции *:vars
+ * Строка где после первого `=` всё остальное значение.
+ */
+pmInventories.parseMonoVarsLine = function(index, line)
+{
+    var vars = {}
+    var param = /^([^=]+)="(.*)"$/.exec(line)
+
+    if(param)
+    {
+        vars[param[1]] = param[2]
+    }
+    else
+    {
+        param = /^([^=]+)=(.*)$/.exec(line)
+        if(param)
+        {
+            vars[param[1]] = param[2]
+        }
+        else
+        {
+            throw "Error in line "+index+" invalid varibles string ("+line+")"
+        }
+    }
+    return vars;
+}
+ 
+/**
+ * Параметры хоста
+ * Строка где может быть несколько параметров ключ=значение через пробел
+ */
+pmInventories.parseVarsLine = function(index, line)
+{ 
+    var vars = {}
+    do{
+        if(line.length == 0)
+        {
+            break;
+        }
+
+        var params = /^([^=]+)=["'](.*?)["'] +[^=]+=/.exec(line)
+        if(params)
+        {
+            params[1] = trim(params[1]) 
+            vars[params[1]] = stripslashes(params[2])
+            line = trim(line.slice(params[1].length + params[2].length + 3))
+            continue;
+        }
+
+        params = /^([^=]+)=([^ ]*) +[^=]+=/.exec(line)
+        if(params)
+        {
+            params[1] = trim(params[1]) 
+            vars[params[1]] = stripslashes(params[2])
+            line = trim(line.slice(params[1].length + params[2].length + 1))
+            continue;
+        }
+
+        params = /^([^=]+)=["'](.*?)["'] *$/.exec(line)
+        if(params)
+        {
+            params[1] = trim(params[1]) 
+            vars[params[1]] = stripslashes(params[2])
+            break;
+        }
+
+        params = /^([^=]+)=([^ ]*) *$/.exec(line)
+        if(params)
+        {
+            params[1] = trim(params[1]) 
+            vars[params[1]] = stripslashes(params[2])
+            line = trim(line.slice(params[1].length + params[2].length + 1))
+            continue;
+        }
+        else
+        {
+            throw "Error in line "+index+" invalid varibles string ("+line+")"
+        }
+    }while(true)
+    return vars;
+}
+
+/**
+ * Хост и параметры
+ * Строка где идёт сначала имя хоста а потом его параметры в `parseVarsLine`
+ */
+pmInventories.parseHostLine = function(index, line, section, inventory)
+{
+    var params = /^([^ ]+)/.exec(line)
+    if(!params)
+    {
+        throw "Error in line "+index+" ("+line+")"
+    }
+
+    var name = ""
+    var type = ""
+    if(pmItems.validateHostName(params[1]))
+    {
+        name = params[1]
+        type = "HOST"
+    }
+    else if(pmItems.validateRangeName(params[1]))
+    {
+        name = params[1]
+        type = "RANGE"
+    }
+    else
+    {
+        throw "Error in line "+index+" invalid host or range name ("+params[1]+")"
+    }
+
+    line = trim(line.slice(name.length))
+
+    var host = {
+        name:name,
+        type:type,
+        vars:pmInventories.parseVarsLine(index, line)
+    }
+
+    if(section !== "_hosts")
+    { 
+        pmInventories.addGroupIfNotExists(inventory, section)
+        inventory.groups[section].hosts.push(host)
+    }
+    else
+    {
+        inventory.hosts.push(host)
+    }
+}
+
+/**
+ * Парсит строку файла инвентория
+ * @param {integer} index
+ * @param {string} line
+ * @param {string} section
+ * @param {Object} inventory
+ * @returns {Boolean}
+ */
+pmInventories.parseLine = function(index, line, section, inventory)
+{
+    line = trim(line);
+
+    if(section == "_hosts")
+    {
+        pmInventories.parseHostLine(index, line, section, inventory)
+        return true;
+    }
+
+    if(section == "all:vars")
+    {
+        var vars = pmInventories.parseMonoVarsLine(index, line)
+        inventory.vars = Object.assign(inventory.vars, vars)
+        return true;
+    }
+
+    if(/:vars$/.test(section))
+    {
+        section = section.substring(0, section.length - ":vars".length)
+
+        pmInventories.addGroupIfNotExists(inventory, section)
+        inventory.groups[section].vars = Object.assign(inventory.groups[section].vars, pmInventories.parseMonoVarsLine(index, line))
+        return true;
+    }
+
+    if(/:children$/.test(section))
+    {
+        /**
+         * Параметры из секции *:children
+         * Строка где просто имя группы
+         */
+        section = section.substring(0, section.length - ":children".length)
+
+        pmInventories.addGroupIfNotExists(inventory, section)
+        inventory.groups[section].children = true
+        inventory.groups[section].groups.push(line) 
+        pmInventories.addGroupIfNotExists(inventory, line) 
+        return true;
+    }
+
+    pmInventories.parseHostLine(index, line, section, inventory)
+    return false;
+}
+
+/**
+ * Добавляет группу в инвенторий если её ещё нет
+ * @param {Object} inventory
+ * @param {string} group_name имя группы
+ * @returns {Boolean} true если группа добавлена.
+ */
+pmInventories.addGroupIfNotExists = function(inventory, group_name)
+{ 
+    if(!inventory.groups[group_name])
+    {
+        inventory.groups[group_name] = {
+            vars:{},
+            groups:[],
+            hosts:[],
+        }
+        
+        return true;
+    }
+    
+    return false;
+}
+
+
+/**
+ * Парсит файла инвентория
+ * @param {string} text текст файла инвентория
+ * @returns {Object}
+ */
+pmInventories.parseFromText = function(text)
+{
+    var lines = text.split(/\n/g)
+
+    var cSection = "_hosts";
+    var  inventory = {
+        hosts:[],
+        groups:{},
+        vars:{},
+        name:new Date().toString()
+    } 
+
+    for(var i in lines)
+    {
+        var line = lines[i].replace(/^ */g, "") 
+        
+        if(/^\s*[#;]\s+inventory name: (.*)/ig.test(line))
+        {
+            var name = /^\s*[#;]\s+inventory name: (.*)/ig.exec(line)
+            inventory.name = name[1]
+            continue;
+        }
+         
+        if(/^\s*$/ig.test(line))
+        {
+            continue;
+        }
+        if(/^\s*[#;]/ig.test(line))
+        {
+            continue;
+        }
+
+        console.log(i+":\t" + line)
+
+        if(/^\[([A-z0-9\.:\-]+:vars)\]/ig.test(line))
+        {
+            var res = /^\[([A-z0-9\.:\-]+)\]/ig.exec(line)
+            cSection = res[1]
+             
+            var group_name = cSection.substring(0, cSection.length - ":vars".length)
+            if(group_name != "all")
+            {
+                pmInventories.addGroupIfNotExists(inventory, group_name)
+            }
+            console.info("setSection:vars ", cSection)
+            continue;
+        }
+        if(/^\[([A-z0-9\.:\-]+:children)\]/ig.test(line))
+        {
+            var res = /^\[([A-z0-9\.:\-]+)\]/ig.exec(line)
+            cSection = res[1]
+            pmInventories.addGroupIfNotExists(inventory, cSection.substring(0, cSection.length - ":children".length))
+            console.info("setSection:children ", cSection)
+            continue;
+        }
+        if(/^\[([A-z0-9\.:\-]+)\]/ig.test(line))
+        {
+            var res = /^\[([A-z0-9\.:\-]+)\]/ig.exec(line)
+            cSection = res[1]
+            pmInventories.addGroupIfNotExists(inventory, cSection)
+            console.info("setSection ", cSection)
+            continue;
+        }
+
+        pmInventories.parseLine(i, line, cSection, inventory)
+    }
+
+    pmInventories.addHierarchyDataToInventoryGroups(inventory)
+    console.log("\n\ninventory", inventory)
+    return inventory;
+}
+
+
+
+/**
+ * Формирует вспомагательную информацию в объекте инвентория о вложенности групп друг в друга.
+ * @param {Object} inventory Инвенторий (Обязательный)
+ * @param {string} group_name (не обязательный)
+ * @param {integer} level (не обязательный)
+ * @param {Array} parents (не обязательный)
+ */
+pmInventories.addHierarchyDataToInventoryGroups = function(inventory, group_name, level, parents)
+{
+    if(!level)
+    {
+        level = 0
+    }
+    
+    if(parents === undefined)
+    {
+        parents = []
+    }
+    
+    if(group_name === undefined || group_name == 'all')
+    {
+        for(var i in inventory.groups)
+        {  
+            delete inventory.groups[i]['dataLevel']
+        }
+        
+        for(var i in inventory.groups)
+        {  
+            pmInventories.addHierarchyDataToInventoryGroups(inventory, i, 1, ['all'])
+        }
+        
+        return;
+    }
+    
+    
+    if(inventory.groups[group_name].dataLevel && inventory.groups[group_name].dataLevel.level >= level )
+    {
+        return;
+    } 
+    
+    parents.push(group_name)
+    inventory.groups[group_name].dataLevel = {
+        level:level,
+        parents:parents,
+    }
+    
+    for(var i in inventory.groups[group_name].groups)
+    {   
+        var hasError = false;
+        for(var j in inventory.groups[group_name].dataLevel.parents)
+        {  
+            var val = inventory.groups[group_name].dataLevel.parents[j]
+            if(val == inventory.groups[group_name].groups[i])
+            {
+                inventory.groups[group_name].dataLevel.error = "Group `"+val+"` is recursive include into group `"+inventory.groups[group_name].groups[i]+"`";
+                console.warn(inventory.groups[group_name].dataLevel.error)
+                hasError = true
+                break;
+            }
+        }
+        
+        if(hasError)
+        {
+            continue;
+        }
+        
+        pmInventories.addHierarchyDataToInventoryGroups(inventory, inventory.groups[group_name].groups[i], level+1, parents.slice())
+    }
+    
+    return;
+}
+
+// ansible_ssh_private_key_file - запрашивать значение этого параметра.
+
+pmInventories.importFromFile = function(files_event)
+{
+    var def = new $.Deferred();
+    this.model.files = files_event
+    this.model.importedInventories = {}
+    var thisObj = this;
+    for(var i=0; i<files_event.target.files.length; i++)
+    {
+        var reader = new FileReader();
+        reader.onload = (function(index_in_files_array)
+        {
+            return function(e)
+            {
+                console.log(e)
+                thisObj.model.importedInventories = {
+                    inventory:pmInventories.parseFromText(e.target.result),
+                    text:e.target.result
+                }
+            };
+        })(i);
+        reader.readAsText(files_event.target.files[i]);
+
+        // Нет поддержки загрузки более одного файла за раз.
+        break;
+    }
+    return def.promise();
+}
+
+pmInventories.openImportPageAndImportFiles = function(files_event)
+{
+    $.when(spajs.open({ menuId:"inventories/import"})).done(function()
+    {
+       pmInventories.importFromFile(files_event)
+    })
+}
+
+pmInventories.importInventories = function()
+{
+    return pmInventories.importInventory(pmInventories.model.importedInventories.inventory)
+}
+
+pmInventories.importInventoriesAndOpen = function(inventory)
+{
+    return $.when(pmInventories.importInventories()).done(function(inventory_id){
+        spajs.open({ menuId:"inventory/"+inventory_id})
+    }).fail(function(e){
+        console.warn(e)
+        polemarch.showErrors(e) 
+    }).promise()
+}
+
+pmInventories.showGroupVarsModal = function(opt)
+{
+    return jsonEditor.jsonEditorScrollTo("ansible_ssh_private_key_file", "group"+opt.name)
+}
+
+pmInventories.showHostVarsModal = function(opt)
+{ 
+    return jsonEditor.jsonEditorScrollTo("ansible_ssh_private_key_file", "host"+opt.name)
+}
+
+pmInventories.showInventoryVarsModal = function(opt)
+{ 
+    return jsonEditor.jsonEditorScrollTo("ansible_ssh_private_key_file", "inventory")
+}
+
+pmInventories.importInventory = function(inventory)
+{ 
+    var def2 = new $.Deferred();  
+    if(inventory.vars.ansible_ssh_private_key_file !== undefined && !/-----BEGIN RSA PRIVATE KEY-----/.test(inventory.vars.ansible_ssh_private_key_file))
+    {
+        // <!--Вставка файла -->
+        $.notify("Error in field ansible_ssh_private_key_file invalid value", "error"); 
+        pmInventories.showInventoryVarsModal();
+        def2.reject()
+        return def2.promise();
+    }
+
+    for(var i in inventory.hosts)
+    {
+        var val = inventory.hosts[i] 
+        if(val.vars.ansible_ssh_private_key_file !== undefined && !/-----BEGIN RSA PRIVATE KEY-----/.test(val.vars.ansible_ssh_private_key_file))
+        {
+            // <!--Вставка файла -->
+            $.notify("Error in field ansible_ssh_private_key_file invalid value", "error");
+            pmInventories.showHostVarsModal({group:'all', name:val.name});
+            def2.reject()
+            return def2.promise();
+        }
+    }
+
+    for(var i in inventory.groups)
+    {
+        var val = inventory.groups[i] 
+        if(val.vars.ansible_ssh_private_key_file !== undefined && !/-----BEGIN RSA PRIVATE KEY-----/.test(val.vars.ansible_ssh_private_key_file))
+        {
+            // <!--Вставка файла -->
+            $.notify("Error in field ansible_ssh_private_key_file invalid value", "error");
+            pmInventories.showGroupVarsModal({name:i}); 
+            def2.reject()
+            return def2.promise();
+        }
+
+        for(var j in val.hosts)
+        {
+            var hval = val.hosts[j] 
+            if(hval.vars.ansible_ssh_private_key_file !== undefined && !/-----BEGIN RSA PRIVATE KEY-----/.test(hval.vars.ansible_ssh_private_key_file))
+            {
+                // <!--Вставка файла -->
+                $.notify("Error in field ansible_ssh_private_key_file invalid value", "error"); 
+                pmInventories.showHostVarsModal({group:i, name:hval.name});
+                def2.reject()
+                return def2.promise();
+            }
+        }
+    }
+ 
+    var def = new $.Deferred();
+    
+    if($("#inventory_name").val() != "")
+    {
+        inventory.name = $("#inventory_name").val();
+    }
+    
+    if(!inventory.name)
+    {
+        // inventory.name = "new imported inventory"
+        
+        $.notify("Error in field inventory name", "error");
+        def2.reject({text:"Error in field inventory name"})
+        return def2.promise(); 
+    }
+
+    var inventoryObject = {
+        name:inventory.name,
+        vars:inventory.vars
+    }
+    
+    var deleteBulk = []
+    $.when(pmInventories.importItem(inventoryObject)).done(function(inventory_id)
+    {
+        deleteBulk.push({ 
+            type:"del",
+            item:'inventory',
+            pk:inventory_id
+        })
+        var bulkdata = []
+        // Сбор групп и вложенных в них хостов
+        for(var i in inventory.groups)
+        {
+            var val = inventory.groups[i]
+
+            bulkdata.push({
+                type:"add",
+                item:'group',
+                data:{
+                    name:i,
+                    children:val.children,
+                    vars:val.vars
+                }
+            })
+
+            for(var j in val.hosts)
+            {
+                var hval = val.hosts[j]
+                bulkdata.push({
+                    type:"add",
+                    item:'host',
+                    data:{
+                        name:hval.name,
+                        type:hval.type,
+                        vars:hval.vars
+                    }
+                })
+            }
+        }
+
+        // Сбор хостов вложенных к инвенторию
+        var bulkHosts = []
+        for(var i in inventory.hosts)
+        {
+            var val = inventory.hosts[i]
+            bulkHosts.push({
+                type:"add",
+                item:'host',
+                data:{
+                    name:val.name,
+                    type:val.type,
+                    vars:val.vars
+                }
+            })
+        }
+
+        // Добавление хостов вложенных к инвенторию
+        spajs.ajax.Call({
+            url: "/api/v1/_bulk/",
+            type: "POST",
+            contentType:'application/json',
+            data:JSON.stringify(bulkHosts),
+                        success: function(data)
+            {
+                var hasError = false;
+                var hosts_ids = []
+                for(var i in data)
+                {
+                    var val = data[i]
+                    if(val.status != 201)
+                    {
+                        $.notify("Error "+val.status, "error");
+                        hasError = true;
+                        continue;
+                    }
+                    hosts_ids.push(val.data.id)
+                    deleteBulk.push({ 
+                        type:"del",
+                        item:'host',
+                        pk:val.data.id
+                    })
+                }
+
+                if(hasError)
+                {
+                    // По меньшей мере в одной операции была ошибка вставки.
+                    // Инвенторий импортирован не полностью 
+                    def.reject(deleteBulk);
+                    return;
+                }
+
+                $.when(pmInventories.addSubHosts(inventory_id, hosts_ids)).done(function()
+                {
+                    // Добавление групп и вложенных в них хостов
+                    spajs.ajax.Call({
+                        url: "/api/v1/_bulk/",
+                        type: "POST",
+                        contentType:'application/json',
+                        data:JSON.stringify(bulkdata),
+                                                success: function(data)
+                        {
+                            var igroups_ids = []
+                            var bulk_update = []
+                            var hasError = false;
+                            for(var i in data)
+                            { 
+                                deleteBulk.push({ 
+                                    type:"del",
+                                    item:data.item,
+                                    pk:data[i].data.id
+                                })
+
+                                var val = data[i]
+                                if(val.status != 201)
+                                {
+                                    $.notify("Error "+val.status, "error");
+                                    hasError = true;
+                                }
+
+                                if(val.data.children !== undefined )
+                                {
+                                    igroups_ids.push(val.data.id)
+ 
+                                    // Это группа
+                                    if(val.data.children)
+                                    {
+                                        if(inventory.groups[val.data.name].groups.length)
+                                        {
+                                            // Добавление подгрупп 
+                                            var groups_ids = []
+                                            for(var j in inventory.groups[val.data.name].groups)
+                                            {
+                                                // найти id группы и прекрепить.
+                                                for(var k in data)
+                                                {
+                                                    if(data[k].data.children !== undefined && data[k].data.name == inventory.groups[val.data.name].groups[j])
+                                                    {
+                                                        groups_ids.push(data[k].data.id)
+                                                        break;
+                                                    }
+                                                }
+                                            }
+                                            bulk_update.push({
+                                                type: "mod", 
+                                                item:'group',
+                                                method: "PUT",
+                                                data_type: 'groups',
+                                                pk:val.data.id,
+                                                data:groups_ids
+                                            }) 
+                                        }
+                                    }
+                                    else
+                                    {
+                                        if(inventory.groups[val.data.name].hosts.length)
+                                        {
+                                            // Добавление хостов
+                                            var hosts_ids = []
+                                            for(var j in inventory.groups[val.data.name].hosts)
+                                            {
+                                                // найти id группы и прекрепить.
+                                                for(var k in data)
+                                                {
+                                                    if(data[k].data.children === undefined && data[k].data.name == inventory.groups[val.data.name].hosts[j].name)
+                                                    {
+                                                        hosts_ids.push(data[k].data.id)
+                                                        break;
+                                                    }
+                                                }
+                                            }
+                                            bulk_update.push({
+                                                type: "mod", 
+                                                item:'group',
+                                                method: "PUT",
+                                                data_type: 'hosts',
+                                                pk:val.data.id,
+                                                data:hosts_ids
+                                            }) 
+                                        }
+                                    }
+                                }
+                                else
+                                {
+                                    // Это хост
+                                }
+                            }
+                            
+                            if(hasError)
+                            {
+                                // По меньшей мере в одной операции была ошибка вставки.
+                                // Инвенторий импортирован не полностью 
+                                def.reject(deleteBulk);
+                                return;
+                            }
+                            
+                            $.when(pmInventories.addSubGroups(inventory_id, igroups_ids)).done(function()
+                            {
+                                if(bulk_update.length)
+                                {
+                                    spajs.ajax.Call({
+                                        url: "/api/v1/_bulk/",
+                                        type: "POST",
+                                        contentType:'application/json',
+                                        data:JSON.stringify(bulk_update),
+                                                                                success: function(data)
+                                        {
+                                            var hasError = false;
+                                            for(var i in data)
+                                            {
+                                                var val = data[i]
+                                                if(val.status != 200)
+                                                {
+                                                    $.notify("Error "+val.status, "error");
+                                                    hasError = true;
+                                                    continue;
+                                                }
+                                            }
+
+                                            if(hasError)
+                                            {
+                                                // По меньшей мере в одной операции была ошибка обновления.
+                                                // Инвенторий импортирован не полностью 
+                                                def.reject(deleteBulk);
+                                                return;
+                                            }
+
+                                            def.resolve(inventory_id);
+                                        },
+                                        error:function(e)
+                                        {
+                                            console.warn(e)
+                                            polemarch.showErrors(e) 
+                                            def.reject(deleteBulk);
+                                        }
+                                    }) 
+                                }
+                                else
+                                {
+                                    def.resolve(inventory_id);
+                                }
+                            }).fail(function(e){
+                                console.warn(e)
+                                polemarch.showErrors(e) 
+                                def.reject(deleteBulk);
+                            }) 
+                        },
+                        error:function(e)
+                        {
+                            console.warn(e)
+                            polemarch.showErrors(e) 
+                            def.reject(deleteBulk);
+                        }
+                    });
+                }).fail(function(e){
+                    console.warn(e)
+                    polemarch.showErrors(e) 
+                    def.reject(deleteBulk);
+                })
+            },
+            error:function(e)
+            {
+                console.warn(e)
+                polemarch.showErrors(e) 
+                def.reject(deleteBulk);
+            }
+        })
+    }).fail(function(e)
+    {
+        console.warn(e)
+        polemarch.showErrors(e) 
+        def.reject(deleteBulk);
+    })
+     
+    $.when(def).done(function(inventory_id)
+    {
+        def2.resolve(inventory_id)
+    }).fail(function(delete_bulk)
+    { 
+        $.when(spajs.ajax.Call({
+            url: "/api/v1/_bulk/",
+            type: "POST",
+            contentType:'application/json',
+            data:JSON.stringify(delete_bulk),
+        })).always(function(){
+            def2.reject()
+        })
+    })
+    
+    return def2.promise();
+}
+
+
+pmInventories.showImportPage = function(holder, menuInfo, data)
+{
+    var def = new $.Deferred();
+
+    var text = spajs.just.render(this.model.name+'_import_page', {}) 
+    $(holder).insertTpl(text)
+
+    def.resolve()
+    return def.promise();
+}
+
+pmInventories.renderImportedInventory = function(imported)
+{
+    if(!imported || !imported.inventory)
+    {
+        return ""
+    }
+    
+    var text = spajs.just.render(this.model.name+'_imported_inventory', {inventory:imported.inventory, text:imported.text})
+    return text;
+}
+
+pmInventories.copyItem = function(item_id)
+{
+    var def = new $.Deferred();
+    var thisObj = this;
+
+    $.when(this.loadItem(item_id)).done(function()
+    {
+        var data = thisObj.model.items[item_id];
+        delete data.id;
+        data.name = "copy from " + data.name
+        
+        $.when(encryptedCopyModal.replace(data)).done(function(data)
+        {
+            spajs.ajax.Call({
+                url: "/api/v1/"+thisObj.model.name+"/",
+                type: "POST",
+                contentType:'application/json',
+                data: JSON.stringify(data),
+                            success: function(newItem)
+                {
+                    thisObj.model.items[newItem.id] = newItem
+
+                        var groups = []
+                        for(var i in data.groups)
+                        {
+                            groups.push(data.groups[i].id)
+                        }
+
+                        var hosts = []
+                        for(var i in data.hosts)
+                        {
+                            hosts.push(data.hosts[i].id)
+                        }
+
+                        $.when(thisObj.setSubGroups(newItem.id, groups), thisObj.setSubHosts(newItem.id, hosts)).always(function(){
+                            def.resolve(newItem.id)
+                        })
+                },
+                error:function(e)
+                {
+                    def.reject(e)
+                }
+            });
+        }).fail(function(e)
+        {
+            def.reject(e)
+        }) 
+    }).fail(function(e)
+    {
+        def.reject(e)
+    })
+
+
+    return def.promise();
+}
+
+
+
+
+pmInventories.model.page_list = {
+    title: "Inventories",
+    short_title: "Inventories",
+    buttons:[
+        {
+            class:'btn btn-primary',
+            function:function(){ return "spajs.open({ menuId:'new-"+this.model.page_name+"'}); return false;"},
+            title:'Create', 
+            link:function(){ return '/?new-'+this.model.page_name}, 
+        },
+        {
+            tpl:function(){
+                return spajs.just.render('inventories_btn_openImportPageAndImportFiles', {})
+            },
+        },
+    ],
+    fileds:[
+        {
+            title:'Name',
+            name:'name',
+        },
+    ],
+    actions:[
+        {
+            class:'btn btn-danger',
+            function:function(item){ return 'spajs.showLoader('+this.model.className+'.deleteItem('+item.id+'));  return false;'},
+            title:'Delete',
+            link:function(){ return '#'}
+        },
+        {
+            class:'btn btn-default',
+            function:function(item){ return '';},
+            title:'Create sub group',
+            link:function(item)
+            { 
+                return '/?inventory/'+item.id+'/new-group' 
+            },
+        },
+        {
+            class:'btn btn-default',
+            function:function(item){ return '';},
+            title:'Create sub host',
+            link:function(item)
+            { 
+                return '/?inventory/'+item.id+'/new-host' 
+            },
+        }
+    ]
+}
+
+pmInventories.model.page_new = {
+    title: "New inventory",
+    short_title: "New inventory",
+    fileds:[
+        [
+            {
+                filed: new filedsLib.filed.text(),
+                title:'Name',
+                name:'name',
+                placeholder:'Enter inventory name',
+                validator:function(value){ 
+                    return filedsLib.validator.notEmpty(value, 'Name')
+                },
+                fast_validator:filedsLib.validator.notEmpty
+            }, 
+        ]
+    ],
+    sections:[
+        function(section){
+            return jsonEditor.editor({}, {block:this.model.name});
+        }
+    ],
+    onBeforeSave:function(data)
+    {
+        data.vars = jsonEditor.jsonEditorGetValues()
+        return data;
+    },
+    onCreate:function(data, status, xhr, callOpt)
+    { 
+        var def = new $.Deferred();
+        $.notify("Inventory created", "success");
+        
+        if(callOpt.parent_item)
+        {
+            if(callOpt.parent_type == 'project')
+            {
+                $.when(pmProjects.addSubInventories(callOpt.parent_item, [data.id])).always(function(){
+                    $.when(spajs.open({ menuId:"project/"+callOpt.parent_item})).always(function(){
+                        def.resolve()
+                    })
+                })
+            }
+        }
+        else
+        {
+            $.when(spajs.open({ menuId: this.model.page_name + "/"+data.id})).always(function(){
+                def.resolve()
+            })
+        }
+        return def.promise();
+    }
+}
+   
+pmInventories.model.page_item = {
+    buttons:[
+        {
+            class:'btn btn-primary',
+            function:function(item_id){ return 'spajs.showLoader('+this.model.className+'.updateItem('+item_id+'));  return false;'},
+            title:'Save', 
+            link:function(){ return '#'}, 
+        },
+        {
+            class:'btn btn-primary',
+            function:function(item_id){ return 'return spajs.openURL(this.href);'},
+            title:'History',
+            link:function(item_id){ return polemarch.opt.host + '/?inventory/' + item_id + '/history'},
+        },
+        {
+            class:'btn btn-default copy-btn',
+            function:function(item_id){ return 'spajs.showLoader('+this.model.className+'.copyAndEdit('+item_id+'));  return false;'},
+            title:'<span class="glyphicon glyphicon-duplicate" ></span>',
+            link:function(){ return '#'},
+            help:'Copy'
+        },
+        {
+            class:'btn btn-danger danger-right',
+            function:function(item_id){ return 'spajs.showLoader('+this.model.className+'.deleteItem('+item_id+'));  return false;'},
+            title:'<span class="glyphicon glyphicon-remove" ></span> <span class="hidden-sm hidden-xs" >Remove</span>',
+            link:function(){ return '#'}, 
+        },
+    ],
+    sections:[
+        function(section, item_id){
+            return jsonEditor.editor(this.model.items[item_id].vars, {block:this.model.name});
+        },
+        function(section, item_id){
+            return spajs.just.render("inventories_sub_items", {item_id:item_id}) 
+        }
+    ],
+    title: function(item_id){
+        return "Inventory "+this.model.items[item_id].justText('name')
+    },
+    short_title: function(item_id){
+        return "Inventory "+this.model.items[item_id].justText('name', function(v){return v.slice(0, 20)})
+    },
+    fileds:[
+        [
+            {
+                filed: new filedsLib.filed.text(),
+                title:'Name',
+                name:'name',
+                placeholder:'Enter inventory name',
+                validator:function(value){
+                    return filedsLib.validator.notEmpty(value, 'Name')
+                },
+                fast_validator:function(value){ return value != '' && value}
+            }, 
+        ]
+    ],
+    onUpdate:function(result)
+    {
+        return true;
+    },
+    onBeforeSave:function(data, item_id)
+    {
+        data.vars = jsonEditor.jsonEditorGetValues() 
+        return data;
+    },
+}
+   
+/**
+ * Показывает форму со списком всех групп.
+ * @return $.Deferred
+ */
+pmInventories.showAddSubGroupsForm = function(item_id, holder)
+{
+    if(!item_id)
+    {
+        throw "Error in pmInventories.showAddSubGroupsForm with item_id = `" + item_id + "`"
+    }
+    
+    return $.when(pmGroups.loadAllItems()).done(function(){
+        $("#add_existing_item_to_inventory").remove()
+        $(".content").appendTpl(spajs.just.render('add_existing_groups_to_inventory', {item_id:item_id}))
+        var scroll_el = "#add_existing_item_to_inventory"; 
+		if ($(scroll_el).length != 0) { 
+			$('html, body').animate({ scrollTop: $(scroll_el).offset().top }, 1000); 
+		}
+        $("#polemarch-model-items-select").select2({ width: '100%' });
+    }).fail(function(){
+
+    }).promise()
+}
+
+/**
+ * Показывает форму со списком всех хостов.
+ * @return $.Deferred
+ */
+pmInventories.showAddSubHostsForm = function(item_id, holder)
+{
+    if(!item_id)
+    {
+        throw "Error in pmInventories.showAddSubHostsForm with item_id = `" + item_id + "`"
+    }
+    
+    return $.when(pmHosts.loadAllItems()).done(function(){
+        $("#add_existing_item_to_inventory").remove()
+        $(".content").appendTpl(spajs.just.render('add_existing_hosts_to_inventory', {item_id:item_id}))
+         var scroll_el = "#add_existing_item_to_inventory"; 
+		if ($(scroll_el).length != 0) { 
+			$('html, body').animate({ scrollTop: $(scroll_el).offset().top }, 1000); 
+		}
+        $("#polemarch-model-items-select").select2({ width: '100%' });
+    }).fail(function(){
+
+    }).promise()
+}
+
+/**
+ * Проверяет принадлежит ли host_id к группе item_id
+ * @param {Integer} item_id
+ * @param {Integer} host_id
+ * @returns {Boolean}
+ */
+pmInventories.hasHosts = function(item_id, host_id)
+{
+    if(!item_id)
+    {
+        throw "Error in pmInventories.hasHosts with item_id = `" + item_id + "`"
+    }
+    
+    if(pmInventories.model.items[item_id])
+    {
+        for(var i in pmInventories.model.items[item_id].hosts)
+        {
+            if(pmInventories.model.items[item_id].hosts[i].id == host_id)
+            {
+                return true;
+            }
+        }
+    }
+    return false;
+}
+
+/**
+ * Проверяет принадлежит ли host_id к группе item_id
+ * @param {Integer} item_id
+ * @param {Integer} host_id
+ * @returns {Boolean}
+ */
+pmInventories.hasGroups = function(item_id, group_id)
+{
+    if(!item_id)
+    {
+        throw "Error in pmInventories.hasGroups with item_id = `" + item_id + "`"
+    }
+    
+    if(pmInventories.model.items[item_id])
+    {
+        for(var i in pmInventories.model.items[item_id].groups)
+        {
+            if(pmInventories.model.items[item_id].groups[i].id == group_id)
+            {
+                return true;
+            }
+        }
+    }
+    return false;
+}
+
+
+/**
+ * @return $.Deferred
+ */
+pmInventories.setSubGroups = function(item_id, groups_ids)
+{
+    if(!item_id)
+    {
+        throw "Error in pmInventories.setSubGroups with item_id = `" + item_id + "`"
+    }
+    
+    if(!groups_ids)
+    {
+        groups_ids = []
+    }
+
+    return spajs.ajax.Call({
+        url: "/api/v1/inventories/"+item_id+"/groups/",
+        type: "PUT",
+        contentType:'application/json',
+        data:JSON.stringify(groups_ids),
+                success: function(data)
+        {
+            if(pmInventories.model.items[item_id])
+            {
+                pmInventories.model.items[item_id].groups = []
+                for(var i in groups_ids)
+                {
+                    pmInventories.model.items[item_id].groups.push(pmGroups.model.items[groups_ids[i]])
+                }
+            }
+        },
+        error:function(e)
+        {
+            console.warn("group "+item_id+" update error - " + JSON.stringify(e));
+            polemarch.showErrors(e.responseJSON)
+        }
+    });
+}
+
+/**
+ * @return $.Deferred
+ */
+pmInventories.setSubHosts = function(item_id, hosts_ids)
+{
+    if(!hosts_ids)
+    {
+        hosts_ids = []
+    }
+    
+    if(!item_id)
+    {
+        throw "Error in pmInventories.setSubHosts with item_id = `" + item_id + "`"
+    }
+    
+
+    return spajs.ajax.Call({
+        url: "/api/v1/inventories/"+item_id+"/hosts/",
+        type: "PUT",
+        contentType:'application/json',
+        data:JSON.stringify(hosts_ids),
+                success: function(data)
+        {
+            if(pmInventories.model.items[item_id])
+            {
+                pmInventories.model.items[item_id].hosts = []
+                for(var i in hosts_ids)
+                {
+                    pmInventories.model.items[item_id].hosts.push(pmHosts.model.items[hosts_ids[i]])
+                }
+            }
+        },
+        error:function(e)
+        {
+            console.warn("group "+item_id+" update error - " + JSON.stringify(e));
+            polemarch.showErrors(e.responseJSON)
+        }
+    });
+}
+
+/**
+ * @return $.Deferred
+ */
+pmInventories.addSubGroups = function(item_id, groups_ids)
+{
+    if(!item_id)
+    {
+        throw "Error in pmInventories.addSubGroups with item_id = `" + item_id + "`"
+    }
+    
+    if(!groups_ids)
+    {
+        groups_ids = []
+    }
+
+    var def = new $.Deferred();
+    spajs.ajax.Call({
+        url: "/api/v1/inventories/"+item_id+"/groups/",
+        type: "POST",
+        contentType:'application/json',
+        data:JSON.stringify(groups_ids),
+                success: function(data)
+        {
+            if(data.not_found > 0)
+            {
+                $.notify("Item not found", "error"); 
+                def.reject({text:"Item not found", status:404})
+                return;
+            }
+
+            if(pmInventories.model.items[item_id])
+            {
+                if(!pmInventories.model.items[item_id].groups)
+                {
+                    pmInventories.model.items[item_id].groups = []
+                }
+
+                for(var i in groups_ids)
+                {
+                    pmInventories.model.items[item_id].groups.push(pmGroups.model.items[groups_ids[i]])
+                }
+            }
+
+            $.notify("Save", "success");
+            def.resolve()
+        },
+        error:function(e)
+        {
+            console.warn("group "+item_id+" update error - " + JSON.stringify(e));
+            polemarch.showErrors(e.responseJSON)
+            def.reject(e)
+        }
+    });
+    return def.promise();
+}
+
+/**
+ * @return $.Deferred
+ */
+pmInventories.addSubHosts = function(item_id, hosts_ids)
+{
+    if(!item_id)
+    {
+        throw "Error in pmInventories.addSubHosts with item_id = `" + item_id + "`"
+    }
+    
+    var def = new $.Deferred();
+    if(!hosts_ids || hosts_ids.length == 0)
+    {  
+        def.resolve()
+        return def.promise();
+    }
+
+    spajs.ajax.Call({
+        url: "/api/v1/inventories/"+item_id+"/hosts/",
+        type: "POST",
+        contentType:'application/json',
+        data:JSON.stringify(hosts_ids),
+                success: function(data)
+        {
+            if(data.not_found > 0)
+            {
+                $.notify("Item not found", "error");
+                def.reject({text:"Item not found", status:404})
+                return;
+            }
+
+            if(pmInventories.model.items[item_id])
+            {
+                if(!pmInventories.model.items[item_id].hosts)
+                {
+                    pmInventories.model.items[item_id].hosts = []
+                }
+
+                for(var i in hosts_ids)
+                {
+                    pmInventories.model.items[item_id].hosts.push(pmHosts.model.items[hosts_ids[i]])
+                }
+            }
+
+            $.notify("Save", "success");
+            def.resolve()
+        },
+        error:function(e)
+        {
+            console.warn("group "+item_id+" update error - " + JSON.stringify(e));
+            polemarch.showErrors(e.responseJSON)
+            def.reject(e)
+        }
+    });
+    return def.promise();
+}
+
+/**pmInventories.validateGroupName = function(name)
+{
+    if(!name)
+    {
+        return false;
+    }
+ 
+    if(/^[a-zA-Z0-9\-\._]*$/.test(name.toLowerCase()))
+    {
+        return true;
+    } 
+    
+    return false;
+}*/
+
+
+
+
+/**
+ * Для ввода инвентория
+ * @type Object
+ */
+pmInventories.filed.inventoriesAutocomplete = inheritance(filedsLib.filed.simpleText)
+pmInventories.filed.inventoriesAutocomplete.type = 'inventoriesAutocomplete' 
+pmInventories.filed.inventoriesAutocomplete.getValue = function(pmObj, filed)
+{
+    var inventory = $("#inventories-autocomplete").val()
+    if($("#inventory-source").val() != 'db')
+    {
+        inventory =  $("#inventories-file").val()
+        if(!/^\.\//.test(inventory))
+        {
+            inventory = trim("./"+inventory)
+        }
+    }
+
+    
+    return inventory;
+}
+
+/**
+ * Функция для рендера поля
+ * @type Object
+ */
+pmInventories.filed.inventoriesAutocomplete.render = function(pmObj, filed, item_id, opt)
+{ 
+    var html = spajs.just.render('filed_type_'+this.type, {pmObj:pmObj, filed:filed, item_id:item_id, filedObj:this, opt:opt}) 
+    return spajs.just.onInsert(html, function()
+    {
+        // @FixMe требует чтоб были загружены все инвентории pmInventories.loadAllItems()
+        $("#inventories-autocomplete").select2({ width: '100%' });
+         
+        if(filed.onchange && item_id)
+        {
+            filed.onchange({value:filed.getFiledValue.apply(pmObj, [item_id])})
+        }
+        else if(filed.onchange)
+        {
+            if(pmInventories.model.itemslist.results[0])
+            {
+                filed.onchange({value:pmInventories.model.itemslist.results[0].id})
+            }
+            else
+            {
+                filed.onchange({value:""})
+            }
+        }
+    });
+}
+ 
+
+ tabSignal.connect("polemarch.start", function()
+ {
+    // inventories
+    spajs.addMenu({
+        id:"inventories", 
+        urlregexp:[/^inventories$/, /^inventory$/, /^inventories\/search\/?$/, /^inventories\/page\/([0-9]+)$/],
+        onOpen:function(holder, menuInfo, data){return pmInventories.showList(holder, menuInfo, data);}
+    })
+    
+    spajs.addMenu({
+        id:"inventories-import", 
+        urlregexp:[/^inventories\/import$/],
+        onOpen:function(holder, menuInfo, data){return pmInventories.showImportPage(holder, menuInfo, data);}
+    })
+
+    
+    spajs.addMenu({
+        id:"inventories-search", 
+        urlregexp:[/^inventories\/search\/([A-z0-9 %\-.:,=]+)$/],
+        onOpen:function(holder, menuInfo, data){return pmInventories.showSearchResults(holder, menuInfo, data);}
+    })
+
+    spajs.addMenu({
+        id:"inventory", 
+        urlregexp:[/^inventory\/([0-9]+)$/, /^inventories\/([0-9]+)$/],
+        onOpen:function(holder, menuInfo, data){return pmInventories.showItem(holder, menuInfo, data);}
+    })
+
+    spajs.addMenu({
+        id:"inventory-history", 
+        urlregexp:[/^inventory\/([0-9]+)\/history$/, /^inventory\/([0-9]+)\/history\/page\/([0-9]+)$/],
+        onOpen:function(holder, menuInfo, data){return pmHistory.showListInInventory(holder, menuInfo, data);}
+    })
+    
+    spajs.addMenu({
+        id:"newInventory", 
+        urlregexp:[/^new-inventory$/, /^([A-z0-9_]+)\/([0-9]+)\/new-inventory$/],
+        onOpen:function(holder, menuInfo, data){return pmInventories.showNewItemPage(holder, menuInfo, data);}
+    }) 
+ })