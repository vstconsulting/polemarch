--- conflicted
+++ resolved
@@ -336,17 +336,12 @@
                         ]
                     }
 
-<<<<<<< HEAD
                     let val = this.parent_template.model.data.options[option];
 
                     res.data = { }
                     for(let i in gui_project_template_option_Schema)
                     {
                         res.data[i] = val[i]
-=======
-                return res;
-            }
->>>>>>> 443ae82a
 
                         if(i == 'name' && val[i] == undefined)
                         {
@@ -354,12 +349,6 @@
                         }
                     }
 
-                    /*res.data = {
-                        "id": option,
-                        "name": val.name || option,
-                        "notes": val.notes
-                    }*/
-
                     return res;
                 }
 
@@ -367,14 +356,10 @@
                 {
                     let template_data = this.parent_template.model.data
 
-<<<<<<< HEAD
                     if(query.data.name)
                     {
                         query.data.name = query.data.name.replace(/[\s\/\-]+/g,'_');
                     }
-=======
-                delete template_data.options[query.data.name].name
->>>>>>> 443ae82a
 
                     if(option != query.data.name)
                     {
@@ -387,7 +372,7 @@
                         template_data.options[query.data.name][field] = query.data[field];
                     }
 
-                    delete template_data.options[query.data.name].name
+                delete template_data.options[query.data.name].name
 
                     return this.parent_template.sendToApi("patch", undefined, undefined, template_data)
                 }
