--- conflicted
+++ resolved
@@ -1,4 +1,3 @@
-<<<<<<< HEAD
 
 
 var pmTasksTemplates = inheritance(pmTemplates)
@@ -955,52 +954,8 @@
         }
         else
         {
-            $(holder).insertTpl(spajs.just.render(thisObj.model.name+'_new_page', {opt:{}}))
-
-            $("#inventories-autocomplete").select2({ width: '100%' });
-            //$("#projects-autocomplete").select2({ width: '100%' });
-
-            new autoComplete({
-                selector: '#playbook-autocomplete',
-                minChars: 0,
-                cache:false,
-                showByClick:false,
-                menuClass:'playbook-autocomplete',
-                renderItem: function(item, search)
-                {
-                    var style = "";
-                    if(thisObj.model.selectedProject != item.project)
-                    {
-                        style = "style='display:none'"
-                    }
-                    return '<div class="autocomplete-suggestion playbook-project-' + item.project + ' " '+style+' data-value="' + item.playbook + '" >' + item.playbook + '</div>';
-                },
-                onSelect: function(event, term, item)
-                {
-                    $("#playbook-autocomplete").val($(item).text());
-                    //console.log('onSelect', term, item);
-                    //var value = $(item).attr('data-value');
-                },
-                source: function(term, response)
-                {
-                    term = term.toLowerCase();
-
-                    var matches = []
-                    for(var i in pmTasks.model.itemslist.results)
-                    {
-                        var val=pmTasks.model.itemslist.results[i];
-                        if(val.name.toLowerCase().indexOf(term) != -1 && thisObj.model.selectedProject == val.project)
-                        {
-                            matches.push(val)
-                        }
-                    }
-                    if(matches.length)
-                    {
-                        response(matches);
-                    }
-                }
-            });
-            pmTasksTemplates.selectProject($("#projects-autocomplete").val());
+            $(holder).insertTpl(spajs.just.render(thisObj.model.name+'_no_projects', {}))
+
             def.resolve();
         }
 
@@ -1207,1269 +1162,4 @@
         onOpen:function(holder, menuInfo, data){return pmTasksTemplates.showItemFromProject(holder, menuInfo, data);},
     })
 
-})
-=======
-
-
-var pmTasksTemplates = inheritance(pmTemplates)
-
-
-pmTasksTemplates.model.name = "templates"
-pmTasksTemplates.model.page_name = "template"
-pmTasksTemplates.model.bulk_name = "template"
-pmTasksTemplates.model.className = "pmTasksTemplates"
-
-// Поддерживаемые kind /api/v1/templates/supported-kinds/
-pmTasksTemplates.model.kind = "Task"
-pmTemplates.model.kindObjects[pmTasksTemplates.model.kind] = pmTasksTemplates
-
-/**
- * Для ввода пароля
- * @type Object
- */
-pmTasksTemplates.filed.selectProjectInventoryAndPlaybook = inheritance(filedsLib.filed.simpleText)
-pmTasksTemplates.filed.selectProjectInventoryAndPlaybook.type = 'selectProjectInventoryAndPlaybook'
-pmTasksTemplates.filed.selectProjectInventoryAndPlaybook.getValue = function(pmObj, filed){
-    return '';
-}
-
-pmTasksTemplates.filed.selectProjectInventoryAndPlaybookForNewOption = inheritance(filedsLib.filed.simpleText)
-pmTasksTemplates.filed.selectProjectInventoryAndPlaybookForNewOption.type = 'selectProjectInventoryAndPlaybookForNewOption'
-pmTasksTemplates.filed.selectProjectInventoryAndPlaybookForNewOption.getValue = function(pmObj, filed){
-    return '';
-}
-
-pmTasksTemplates.filed.selectProjectInventoryAndPlaybookForOption = inheritance(filedsLib.filed.simpleText)
-pmTasksTemplates.filed.selectProjectInventoryAndPlaybookForOption.type = 'selectProjectInventoryAndPlaybookForOption'
-pmTasksTemplates.filed.selectProjectInventoryAndPlaybookForOption.getValue = function(pmObj, filed){
-    return '';
-}
-
-
-/**
- * Функция для рендера текстового поля
- * @type Object
- */
-pmTasksTemplates.filed.selectProjectInventoryAndPlaybook.render = function(pmObj, filed, item_id){
-    var html = spajs.just.render('filed_type_'+this.type, {pmObj:pmObj, filed:filed, item_id:item_id})
-    return spajs.just.onInsert(html, function()
-    {
-        $("#inventories-autocomplete").select2({ width: '100%' });
-        $("#projects-autocomplete").select2({ width: '100%' });
-
-        pmTasksTemplates.newAutoCompletePlaybook();
-
-    })
-}
-
-pmTasksTemplates.filed.selectProjectInventoryAndPlaybookForNewOption.render = function(pmObj, filed, item_id){
-    var html = spajs.just.render('filed_type_'+this.type, {pmObj:pmObj, filed:filed, item_id:item_id})
-    return spajs.just.onInsert(html, function()
-    {
-        pmTasksTemplates.newAutoCompletePlaybook();
-
-    })
-}
-
-pmTasksTemplates.filed.selectProjectInventoryAndPlaybookForOption.render = function(pmObj, filed, item_id){
-    var html = spajs.just.render('filed_type_'+this.type, {pmObj:pmObj, filed:filed, item_id:item_id})
-    return spajs.just.onInsert(html, function()
-    {
-        pmTasksTemplates.newAutoCompletePlaybook();
-
-    })
-}
-
-// <a href="#" onclick="pmTasksTemplates.exportSelecedToFile(); return false;" >Export all selected templates</a>
-
-pmTasksTemplates.newAutoCompletePlaybook = function()
-{
-    var thisObj=this;
-    return new autoComplete({
-        selector: '#playbook-autocomplete',
-        minChars: 0,
-        cache:false,
-        showByClick:false,
-        menuClass:'playbook-autocomplete',
-        renderItem: function(item, search)
-        {
-            return '<div class="autocomplete-suggestion" data-value="' + item.playbook + '" >' + item.playbook + '</div>';
-        },
-        onSelect: function(event, term, item)
-        {
-            $("#playbook-autocomplete").val($(item).text());
-            //console.log('onSelect', term, item);
-            //var value = $(item).attr('data-value');
-        },
-        source: function(term, response)
-        {
-            term = term.toLowerCase();
-
-            var matches = []
-            for(var i in pmTasks.model.itemslist.results)
-            {
-                var val=pmTasks.model.itemslist.results[i];
-                if(val.name.toLowerCase().indexOf(term) != -1 && thisObj.model.selectedProject == val.project)
-                {
-                    matches.push(val)
-                }
-            }
-            if(matches.length)
-            {
-                response(matches);
-            }
-        }
-    });
-}
-
-pmTasksTemplates.model.page_list = {
-    buttons:[
-        {
-            class:'btn btn-primary',
-            function:function(){ return "spajs.open({ menuId:'template/new-task'}); return false;"},
-            title:'Create task template',
-            link:function(){ return '/?template/new-task'},
-        },
-        {
-            class:'btn btn-primary',
-            function:function(){ return "spajs.open({ menuId:'template/new-module'}); return false;"},
-            title:'Create module template',
-            link:function(){ return '/?template/new-module'},
-        },
-    ],
-    actionsOnSelected:[
-        {},
-        {
-            class:'btn btn-primary',
-            function:function(){ return "pmTasksTemplates.exportSelecedToFile(); return false;"},
-            title:'Export all selected templates',
-            link:function(){ return '#'},
-        },
-    ],
-    title: "Templates",
-    short_title: "Templates",
-    fileds:[
-        {
-            title:'Name',
-            name:'name',
-            value:function(item)
-            {
-                return '<a href="/?'+this.model.page_name+'/'+item.kind+'/'+item.id+'" class="item-name" onclick="return spajs.openURL(this.href);" >'+item.name+'</a>';
-            }
-        },
-        {
-            title:'Kind',
-            name:'kind',
-            style:function(item){ return 'style="width: 110px"'},
-            class:function(item)
-            {
-                return 'class="hidden-xs hidden-sm"';
-            },
-            value:function(item)
-            {
-                return item.kind;
-            }
-        }
-    ],
-    actions:[
-        {
-            function:function(item, option_name){ return "spajs.showLoader(pmTemplates.model.kindObjects['"+item.kind+"'].execute("+item.id+" , '"+option_name +"')); return false;"},
-            title:'Execute',
-            link:function(){ return '#'}
-        },
-    ]
-}
-
-pmTasksTemplates.model.page_item = {
-    buttons:[
-        {
-            class:'btn btn-primary',
-            function:function(item_id){ return 'spajs.showLoader('+this.model.className+'.updateItem('+item_id+'));  return false;'},
-            title:'Save',
-            link:function(){ return '#'},
-        },
-        {
-            class:'btn btn-warning',
-            function:function(item_id){
-                return "spajs.showLoader("+this.model.className+".saveAndExecute("+item_id+")); return false;"
-            },
-            title:'Save and execute',
-            link:function(){ return '#'},
-            help:'Save and execute'
-        },
-        {
-            class:'btn btn-info',
-            function:function(item_id){
-                return "spajs.open({ menuId:'template/"+this.model.kind+"/"+item_id+"/options'}); return false;"
-            },
-            title:'Options',
-            link:function(){ return '#'},
-            help:'Options of this template'
-        },
-        {
-            class:'btn btn-info',
-            function:function(item_id){
-                return "spajs.open({ menuId:'template/"+this.model.kind+"/"+item_id+"/periodic-tasks'}); return false;"
-            },
-            title:'Periodic tasks',
-            link:function(){ return '#'},
-            help:'Periodic tasks linked to this template'
-        },
-        {
-            class:'btn btn-info',
-            function:function(){ return 'return spajs.openURL(this.href);'},
-            title:'History',
-            link:function(item_id){ return polemarch.opt.host +'/?template/'+this.model.kind+'/'+ item_id + '/history'},
-            help:'Template execution history'
-        },
-        {
-            class:'btn btn-default copy-btn',
-            function:function(item_id){ return 'spajs.showLoader('+this.model.className+'.copyAndEdit('+item_id+'));  return false;'},
-            title:'<span class="glyphicon glyphicon-duplicate" ></span>',
-            link:function(){ return '#'},
-            help:'Copy'
-        },
-        {
-            class:'btn btn-danger danger-right',
-            function:function(item_id){ return 'spajs.showLoader('+this.model.className+'.deleteItem('+item_id+'));  return false;'},
-            title:'<span class="glyphicon glyphicon-remove" ></span> <span class="hidden-sm hidden-xs" >Remove</span>',
-            link:function(){ return '#'},
-        },
-    ],
-    sections:[
-        function(section, item_id){
-            return jsonEditor.editor(pmTasksTemplates.model.items[item_id].data.vars, {block:'playbook', title1:'Arguments', title2:'Adding new argument', select2:true});
-        }
-    ],
-    title: function(item_id){
-        return "Task template "+this.model.items[item_id].justText('name')
-    },
-    short_title: function(item_id){
-        return this.model.items[item_id].justText('name', function(v){return v.slice(0, 20)})
-    },
-    fileds:[
-        [
-            {
-                filed: new filedsLib.filed.text(),
-                title:'Name',
-                name:'name',
-                placeholder:'Enter template name',
-                validator:function(value){
-                    return filedsLib.validator.notEmpty(value, 'Name')
-                },
-                fast_validator:function(value){ return value != '' && value}
-            },
-            // @todo дорефакторить поля ввода
-        ],
-        [
-            {
-                filed: new pmTasksTemplates.filed.selectProjectInventoryAndPlaybook(),
-                name:'project',
-            },
-        ],
-        [
-            {
-                filed: new filedsLib.filed.textarea(),
-                title:'Notes',
-                name:'notes',
-                placeholder:'Not required field, just for your notes'
-            },
-        ]
-    ],
-    onUpdate:function(result)
-    {
-        return true;
-    },
-    onBeforeSave:function(data, item_id)
-    {
-        data.kind = this.model.kind
-
-        data.data = {
-            inventory:pmTasksTemplates.inventoriesAutocompletefiled.getValue(),
-            vars:jsonEditor.jsonEditorGetValues()
-        }
-
-        data.data.playbook = $("#playbook-autocomplete").val()
-        data.data.project = $("#projects-autocomplete").val()/1
-
-        return data;
-    },
-}
-
-
-pmTasksTemplates.model.page_item_new_option = {
-    buttons:[
-        {
-            class:'btn btn-primary',
-            function:function(item_id){ return 'spajs.showLoader(pmTasksTemplates.saveNewOption('+item_id+'));  return false;'},
-            title:'Create',
-            link:function(){ return '#'},
-        }
-    ],
-    sections:[
-        function(section, item_id){
-            pmTasksTemplates.model.items[item_id].data.varsForOption={};
-            return jsonEditor.editor(pmTasksTemplates.model.items[item_id].data.varsForOption, {block:'playbook', title1:'Arguments', title2:'Adding new argument', select2:true});
-        }
-    ],
-    title: function(item_id){
-        return "New option for task template "+this.model.items[item_id].justText('name');
-    },
-    short_title: function(item_id){
-        return "New option";
-    },
-    fileds:[
-        [
-            {
-                filed: new filedsLib.filed.text(),
-                title:'Name',
-                name:'option_name',
-                placeholder:'Enter option name',
-                value:''
-            }
-            // @todo дорефакторить поля ввода
-        ],
-        [
-            {
-                filed: new pmTasksTemplates.filed.selectProjectInventoryAndPlaybookForNewOption(),
-                name:'project',
-            },
-        ]
-    ],
-    onUpdate:function(result)
-    {
-        return true;
-    }
-}
-
-
-pmTasksTemplates.model.page_item_option = {
-    buttons:[
-        {
-            class:'btn btn-primary',
-            function:function(item_id){ return 'spajs.showLoader(pmTasksTemplates.saveOption('+item_id+'));  return false;'},
-            title:'Save',
-            link:function(){ return '#'},
-        },
-        {
-            class:'btn btn-warning',
-            title:'Save and execute',
-            function:function(item_id){ return "spajs.showLoader(pmTasksTemplates.saveAndExecuteOption("+item_id+")); return false;"},
-            link:function(){ return '#'},
-            help:'Save and execute'
-        },
-        {
-            class:'btn btn-danger danger-right',
-            function:function(item_id){
-                return 'spajs.showLoader(pmTasksTemplates.removeOption('+item_id+', "'+pmTasksTemplates.model.items[item_id].option_name+'"));  return false;'
-            },
-            title:'<span class="glyphicon glyphicon-remove" ></span> <span class="hidden-sm hidden-xs" >Remove</span>',
-            link:function(){ return '#'},
-        }
-    ],
-    sections:[
-        function(section, item_id){
-            pmTasksTemplates.model.items[item_id].data.varsForOption={};
-            for(var i in pmTasksTemplates.model.items[item_id].dataForOption.vars)
-            {
-                pmTasksTemplates.model.items[item_id].data.varsForOption[i]=pmTasksTemplates.model.items[item_id].dataForOption.vars[i];
-            }
-            return jsonEditor.editor(pmTasksTemplates.model.items[item_id].data.varsForOption, {block:'module', title1:'Additional arguments', title2:'Adding new argument', select2:true});
-        }
-    ],
-    title: function(item_id){
-        return 'Option '+pmTasksTemplates.model.items[item_id].option_name+' for task template '+this.model.items[item_id].justText('name');
-    },
-    short_title: function(item_id){
-        return pmTasksTemplates.model.items[item_id].option_name;
-    },
-    fileds:[
-        [
-            {
-                filed: new filedsLib.filed.text(),
-                title:'Name',
-                name:'option_name',
-                placeholder:'Enter option name'
-            }
-            // @todo дорефакторить поля ввода
-        ],[
-            {
-                filed: new pmTasksTemplates.filed.selectProjectInventoryAndPlaybookForOption(),
-                name:'project',
-            },
-        ]
-    ],
-    onUpdate:function(result)
-    {
-        return true;
-    }
-}
-
-
-pmTasksTemplates.saveAndExecute = function(item_id)
-{
-    var def = new $.Deferred();
-    $.when(this.updateItem(item_id)).done(function()
-    {
-        $.when(pmTasksTemplates.execute(item_id)).always(function(){
-            def.resolve();
-        })
-    }).fail(function(e){
-        def.reject(e);
-    })
-    return def.promise()
-}
-
-/**
- *Функция открывает страницу для создания новой опции.
- */
-pmTasksTemplates.setNewOption = function(item_id)
-{
-    return spajs.open({ menuId:"template/"+this.model.kind+"/"+item_id+"/new-option"});
-}
-
-/**
- *Функция сохраняет новую опцию.
- */
-pmTasksTemplates.saveNewOption = function(item_id)
-{
-    var def = new $.Deferred();
-    var optionName=$('#filed_option_name').val();
-    optionName=optionName.trim();
-    optionName=optionName.replace( /\s/g, "-" );
-    var templateOptionList=this.model.items[item_id].options_list;
-    for (var i=0; i<templateOptionList.length; i++)
-    {
-        if(templateOptionList[i]==optionName)
-        {
-            $.notify("Option with this name already exists", "error");
-            def.reject({text:"Option with this name already exists"});
-            return def.promise();
-        }
-    }
-
-    return pmTasksTemplates.saveOption(item_id);
-}
-
-/**
- *Функция сохраняет изменения в уже существующей опции.
- */
-pmTasksTemplates.saveOption = function(item_id)
-{
-    var optionName=$('#filed_option_name').val();
-    optionName=optionName.trim();
-    optionName=optionName.replace( /\s/g, "-" );
-    var def = new $.Deferred();
-    if(optionName=="")
-    {
-        $.notify("Option name is empty", "error");
-        def.reject({text:"Option name is empty"});
-        return def.promise();
-    }
-    var templateData=this.model.items[item_id].data;
-    var optionData= {
-        playbook:$("#playbook-autocomplete").val(),
-        args:moduleArgsEditor.getModuleArgs(),
-        vars:jsonEditor.jsonEditorGetValues(),
-    };
-    var dataToAdd={};
-    for(var i in optionData)
-    {
-        for (var j in templateData)
-        {
-            if(i==j && i!='vars')
-            {
-                if(optionData[i]!=templateData[j])
-                {
-                    dataToAdd[i]=optionData[i];
-                }
-            }
-        }
-    }
-
-    if(!($.isEmptyObject(optionData['vars'])))
-    {
-        for(var i in templateData['vars'])
-        {
-            if(optionData['vars'].hasOwnProperty(i))
-            {
-                $.notify('Template has already argument "'+i+'" ', "error");
-                def.reject({text:"Option is the same as the template"});
-                return def.promise();
-            }
-        }
-        dataToAdd['vars']=optionData['vars'];
-    }
-
-    if($.isEmptyObject(dataToAdd))
-    {
-        $.notify("Option is absolutely the same as the template", "error");
-        def.reject({text:"Option is the same as the template"});
-        return def.promise();
-    }
-    else
-    {
-        var dataToAdd1={options:{}};
-        dataToAdd1.options=this.model.items[item_id].options;
-        if(dataToAdd1.options.hasOwnProperty(optionName))
-        {
-            delete dataToAdd1.options[optionName];
-        }
-        else
-        {
-            var linkPartArr=window.location.href.split("/");
-            var previousNameOfOption=linkPartArr[linkPartArr.length-1];
-            delete dataToAdd1.options[previousNameOfOption];
-        }
-        dataToAdd1.options[optionName]=dataToAdd;
-        var thisObj = this;
-        spajs.ajax.Call({
-            url: hostname + "/api/v1/" + this.model.name + "/" + item_id + "/",
-            type: "PATCH",
-            contentType: 'application/json',
-            data: JSON.stringify(dataToAdd1),
-            success: function (data)
-            {
-                thisObj.model.items[item_id] = data
-                $.notify('Option "'+optionName+'" was successfully saved', "success");
-                $.when(spajs.open({ menuId:"template/"+thisObj.model.kind+"/"+data.id+"/option/"+optionName})).always(function(){
-                    def.resolve();
-                });
-            },
-            error: function (e)
-            {
-                def.reject(e)
-                polemarch.showErrors(e.responseJSON)
-            }
-        });
-    }
-    return def.promise();
-}
-
-/**
- *Функция сохраняет изменения в уже существующей опции
- *и запускает выполнение шаблона с этой опцией.
- */
-pmTasksTemplates.saveAndExecuteOption = function(item_id)
-{
-    var def = new $.Deferred();
-    $.when(pmTasksTemplates.saveOption(item_id)).done(function()
-    {
-        pmTemplates.model.kindObjects['Task'].execute(item_id, pmTasksTemplates.model.items[item_id].option_name);
-        def.resolve();
-    }).fail(function(e)
-    {
-        def.reject(e);
-        polemarch.showErrors(e.responseJSON);
-    }).promise();
-
-    return def.promise();
-}
-
-/**
- *Функция удаляет опцию.
- */
-pmTasksTemplates.removeOption = function(item_id, option_name)
-{
-    var def = new $.Deferred();
-    var optionName=option_name;
-    delete pmTasksTemplates.model.items[item_id].options[optionName];
-    var dataToAdd1={options:{}};
-    dataToAdd1['options']=pmTasksTemplates.model.items[item_id].options;
-    var thisObj = this;
-    spajs.ajax.Call({
-        url: hostname + "/api/v1/" + this.model.name + "/" + item_id + "/",
-        type: "PATCH",
-        contentType: 'application/json',
-        data: JSON.stringify(dataToAdd1),
-        success: function (data)
-        {
-            thisObj.model.items[item_id] = data
-            $.notify('Option "'+optionName+'" was successfully deleted', "success");
-            if(/options/.test(window.location.href) == false)
-            {
-                $.when(spajs.open({ menuId:"template/"+thisObj.model.kind+"/"+data.id+"/options"})).always(function(){
-                    def.resolve();
-                });
-            }
-            else
-            {
-                def.resolve();
-            }
-        },
-        error: function (e)
-        {
-            def.reject(e)
-            polemarch.showErrors(e.responseJSON)
-        }
-    });
-    return def.promise();
-}
-
-/**
- *Функция отрисовывает страницу для создания новой опции.
- */
-pmTasksTemplates.showNewOptionPage = function(holder, menuInfo, data)
-{
-    var def = new $.Deferred();
-    var thisObj = this;
-    var item_id = data.reg[1]
-    $.when(pmProjects.loadAllItems(), pmTasksTemplates.loadItem(item_id), pmInventories.loadAllItems(), pmTasks.loadAllItems()).done(function()
-    {
-        thisObj.model.selectedProject = thisObj.model.items[item_id].data.project
-
-        var tpl = 'new_option_page'
-        if(!spajs.just.isTplExists(tpl))
-        {
-            tpl = 'items_page'
-        }
-
-        $(holder).insertTpl(spajs.just.render(tpl, {item_id:item_id, pmObj:thisObj, opt:{}}))
-        def.resolve();
-    }).fail(function(e)
-    {
-        def.reject(e);
-    })
-
-    return def.promise()
-}
-
-/**
- *Функция отрисовывает страницу для просмотра/редактирования уже существующей опции.
- */
-pmTasksTemplates.showOptionPage = function(holder, menuInfo, data)
-{
-    var def = new $.Deferred();
-    var thisObj = this;
-    var item_id = data.reg[1];
-    var option_name=data.reg[2];
-    $.when(pmProjects.loadAllItems(), pmTasksTemplates.loadItem(item_id), pmInventories.loadAllItems(), pmTasks.loadAllItems()).done(function()
-    {
-        thisObj.model.selectedProject = thisObj.model.items[item_id].project;
-
-        pmTasksTemplates.model.items[item_id].option_name=option_name;
-        pmTasksTemplates.model.items[item_id].dataForOption={};
-        for(var i in pmTasksTemplates.model.items[item_id].data)
-        {
-            if(i!='vars')
-            {
-                pmTasksTemplates.model.items[item_id].dataForOption[i]=pmTasksTemplates.model.items[item_id].data[i];
-            }
-        }
-        var optionAPI=pmTasksTemplates.model.items[item_id].options[pmTasksTemplates.model.items[item_id].option_name];
-        for(var i in optionAPI)
-        {
-            if(pmTasksTemplates.model.items[item_id].dataForOption.hasOwnProperty(i))
-            {
-                pmTasksTemplates.model.items[item_id].dataForOption[i]=optionAPI[i];
-            }
-        }
-        if(optionAPI.hasOwnProperty('vars'))
-        {
-            pmTasksTemplates.model.items[item_id].dataForOption['vars']={};
-            for(var i in optionAPI['vars'])
-            {
-                pmTasksTemplates.model.items[item_id].dataForOption['vars'][i]=optionAPI['vars'][i];
-            }
-        }
-
-        var tpl = 'module_option_page'
-        if(!spajs.just.isTplExists(tpl))
-        {
-            tpl = 'items_page'
-        }
-
-        $(holder).insertTpl(spajs.just.render(tpl, {item_id:item_id, pmObj:thisObj, opt:{}}))
-        def.resolve();
-    }).fail(function(e)
-    {
-        def.reject(e);
-    })
-
-    return def.promise()
-}
-
-pmTasksTemplates.inventoriesAutocompletefiled = new pmInventories.filed.inventoriesAutocomplete()
-pmTasksTemplates.showWidget = function(holder, kind)
-{
-    var thisObj = this;
-    var offset = 0
-    var limit = this.pageSize;
-    var ordering="-id";
-    // return $.when(this.sendSearchQuery({kind:kind}, limit, offset, ordering)).done(function()
-    // {
-        $(holder).insertTpl(spajs.just.render(thisObj.model.name+'_widget', {query:"", kind:kind}))
-    // }).fail(function()
-    // {
-    //     $.notify("", "error");
-    // }).promise()
-}
-
-pmTasksTemplates.showTaskWidget = function(holder)
-{
-    return pmTasksTemplates.showWidget(holder, "Task")
-}
-
-pmTasksTemplates.showModuleWidget = function(holder)
-{
-    return pmTasksTemplates.showWidget(holder, "Module")
-}
-
-pmTasksTemplates.showItem = function(holder, menuInfo, data)
-{
-    setActiveMenuLi();
-    var def = new $.Deferred();
-    var thisObj = this;
-    var item_id = data.reg[1]
-    $.when(pmProjects.loadAllItems(), pmTasksTemplates.loadItem(item_id),
-        pmInventories.loadAllItems(), pmTasks.loadAllItems()).done(function()
-    {
-        $.when(pmProjects.loadItem(thisObj.model.items[item_id].data.project)).done(function ()
-        {
-            thisObj.model.selectedProject = pmTasksTemplates.model.items[item_id].data.project
-
-            var tpl = thisObj.model.name+'_page'
-            if(!spajs.just.isTplExists(tpl))
-            {
-                tpl = 'items_page'
-            }
-
-            $(holder).insertTpl(spajs.just.render(tpl, {item_id:item_id, pmObj:thisObj, opt:{}}))
-            pmTasksTemplates.selectProject($("#projects-autocomplete").val());
-            def.resolve();
-        }).fail(function () {
-            $.notify("Error with loading of project data");
-        });
-    }).fail(function(e)
-    {
-        def.reject(e);
-    })
-
-    return def.promise()
-}
-
-pmTasksTemplates.selectProject = function(project_id){
-    console.log("select project", project_id)
-    $(".autocomplete-suggestion").hide()
-    $(".playbook-project-"+project_id).show()
-    pmTasksTemplates.model.selectedProject = project_id
-}
-
-pmTasksTemplates.showNewItemPage = function(holder, menuInfo, data)
-{
-    setActiveMenuLi();
-    var def = new $.Deferred();
-    var thisObj = this;
-    $.when(pmProjects.loadAllItems(), pmInventories.loadAllItems(), pmTasks.loadAllItems()).done(function()
-    {
-        if(pmProjects.model.itemslist.results.length != 0)
-        {
-            $.when(pmProjects.loadItem(pmProjects.model.itemslist.results[0].id)).done(function()
-            {
-                $(holder).insertTpl(spajs.just.render(thisObj.model.name+'_new_page', {}))
-
-                $("#inventories-autocomplete").select2({ width: '100%' });
-                //$("#projects-autocomplete").select2({ width: '100%' });
-
-                new autoComplete({
-                    selector: '#playbook-autocomplete',
-                    minChars: 0,
-                    cache:false,
-                    showByClick:false,
-                    menuClass:'playbook-autocomplete',
-                    renderItem: function(item, search)
-                    {
-                        var style = "";
-                        if(thisObj.model.selectedProject != item.project)
-                        {
-                            style = "style='display:none'"
-                        }
-                        return '<div class="autocomplete-suggestion playbook-project-' + item.project + ' " '+style+' data-value="' + item.playbook + '" >' + item.playbook + '</div>';
-                    },
-                    onSelect: function(event, term, item)
-                    {
-                        $("#playbook-autocomplete").val($(item).text());
-                        //console.log('onSelect', term, item);
-                        //var value = $(item).attr('data-value');
-                    },
-                    source: function(term, response)
-                    {
-                        term = term.toLowerCase();
-
-                        var matches = []
-                        for(var i in pmTasks.model.itemslist.results)
-                        {
-                            var val=pmTasks.model.itemslist.results[i];
-                            if(val.name.toLowerCase().indexOf(term) != -1 && thisObj.model.selectedProject == val.project)
-                            {
-                                matches.push(val)
-                            }
-                        }
-                        if(matches.length)
-                        {
-                            response(matches);
-                        }
-                    }
-                });
-                pmTasksTemplates.selectProject($("#projects-autocomplete").val());
-                def.resolve();
-            }).fail(function(){
-                $.notify("Error with loading of project data");
-            });
-        }
-        else
-        {
-            $(holder).insertTpl(spajs.just.render(thisObj.model.name+'_no_projects', {}))
- 
-            def.resolve();
-        }
-
-    }).fail(function(e)
-    {
-        def.reject(e);
-    })
-
-    return def.promise()
-}
-
-/**
- * @return $.Deferred
- * @todo дорефакторить форму создания Task template
- */
-pmTasksTemplates.addItem = function()
-{
-    var def = new $.Deferred();
-    var data = {}
-
-    var inventory = pmTasksTemplates.inventoriesAutocompletefiled.getValue()
-
-    data.name = $("#Templates-name").val()
-    data.kind = this.model.kind
-    data.data = {
-        playbook:$("#playbook-autocomplete").val(),
-        inventory:inventory,
-        project:$("#projects-autocomplete").val(),
-        vars:jsonEditor.jsonEditorGetValues()
-    }
-
-
-    if(!data.name)
-    {
-        console.warn("Invalid value in field name")
-        $.notify("Invalid value in field name", "error");
-        def.reject("Invalid value in field name")
-        return def.promise();
-    }
-
-    data.notes=$("#filed_notes").val();
-
-    var thisObj = this;
-    spajs.ajax.Call({
-        url: hostname + "/api/v1/templates/",
-        type: "POST",
-        contentType:'application/json',
-        data:JSON.stringify(data),
-        success: function(data)
-        {
-            $.notify("template created", "success");
-            $.when(spajs.open({ menuId:"template/"+thisObj.model.kind+"/"+data.id})).always(function(){
-                def.resolve()
-            })
-        },
-        error:function(e)
-        {
-            polemarch.showErrors(e.responseJSON)
-            def.reject(e)
-        }
-    });
-
-    return def.promise();
-}
-
-
-/**
- * Функция предназначена для загрузки всех шаблонов(task, module),
- * привязанных к определенному проекту.
- * @param number project_id - id of project
- */
-pmTasksTemplates.loadAllItemsFromProject = function(project_id)
-{
-    var thisObj = this;
-    return spajs.ajax.Call({
-        url: hostname + "/api/v1/" + this.model.name + "/",
-        type: "GET",
-        contentType: 'application/json',
-        data: "project="+project_id,
-        success: function (data)
-        {
-            thisObj.model.itemslist = data
-
-            for (var i in data.results)
-            {
-                var val = thisObj.afterItemLoad(data.results[i])
-                thisObj.model.items.justWatch(val.id);
-                thisObj.model.items[val.id] = mergeDeep(thisObj.model.items[val.id], val)
-            }
-        },
-        error: function (e)
-        {
-            console.warn(e)
-            polemarch.showErrors(e)
-        }
-    });
-}
-
-/**
- * Функция предназначена для загрузки всех периодических тасок,
- * ссылающихся на данный шаблон.
- * @param number template_id - id of template
- */
-pmTasksTemplates.loadLinkedPeriodicTasks = function(template_id)
-{
-    var thisObj = this;
-    return spajs.ajax.Call({
-        url: hostname + "/api/v1/periodic-tasks/",
-        type: "GET",
-        contentType: 'application/json',
-        data: "template="+template_id,
-        success: function (data)
-        {
-            // thisObj.model.linkedPeriodicTask = [];
-            // thisObj.model.linkedPeriodicTasks = data.results;
-            pmPeriodicTasks.model.itemslist = data
-            pmPeriodicTasks.model.items = {}
-
-            for (var i in data.results)
-            {
-                var val = pmPeriodicTasks.afterItemLoad(data.results[i])
-                pmPeriodicTasks.model.items.justWatch(val.id);
-                pmPeriodicTasks.model.items[val.id] = mergeDeep(thisObj.model.items[val.id], val)
-            }
-        },
-        error: function (e)
-        {
-            console.warn(e)
-            polemarch.showErrors(e)
-        }
-    });
-}
-
-/**
- * Функция открывает страницу со списком опций шаблона
- */
-pmTasksTemplates.showOptionsList = function (holder, menuInfo, data)
-{
-    setActiveMenuLi();
-    var thisObj = this;
-    var offset = 0
-    var limit = thisObj.pageSize;
-    if (data.reg && data.reg[1] > 0)
-    {
-        offset = thisObj.pageSize * (data.reg[1] - 1);
-    }
-    return $.when(thisObj.loadItem(data.reg[1])).done(function ()
-    {
-        var tpl = 'template_options_list'
-
-        $(holder).insertTpl(spajs.just.render(tpl, {query: "", pmObj: thisObj, item_id:data.reg[1], opt: {}}))
-    }).fail(function ()
-    {
-        $.notify("", "error");
-    })
-}
-
-/**
- * Функция выделяет/снимает выделение с опций в таблице списка опций.
- * @param {array} elements - массив выделенных элементов
- * @param {boolean} mode - true - добавить выделение, false - снять выделение
- * @param {string} div_id - id блока, в котором находятся данные элементы
- */
-pmTasksTemplates.toggleSelectAllOptions = function (elements, mode, div_id)
-{
-    for (var i = 0; i < elements.length; i++)
-    {
-        if($(elements[i]).hasClass('item-row'))
-        {
-            $(elements[i]).toggleClass('selected', mode);
-        }
-    }
-    pmTasksTemplates.countSelectedOptions(div_id);
-}
-
-/**
- * Функция выделяет/снимает выделение с одного конкретного элемента в определенной таблице.
- * В данном случае в таблице со списком опций.
- * @param {object} thisEl - конкретный элемент
- * @param {string} div_id - id блока, в котором находится данный элемент
- */
-pmTasksTemplates.toggleSelectOption = function (thisEl, div_id)
-{
-    $(thisEl).parent().toggleClass('selected');
-    pmTasksTemplates.countSelectedOptions(div_id);
-}
-
-/**
- * Функция подсчитывает количество выделенных элементов в определенной таблице элементов.
- * И запоминает данное число в pmModuleTemplates.model.selectedOptionsCount,
- * а сами элементы в pmModuleTemplates.model.selectedOptions.
- * В зависимости от нового значения pmModuleTemplates.model.selectedOptionsCount
- * часть кнопок отображается либо скрывается.
- * @param {string} div_id - id блока, в котором находятся данные элементы
- */
-pmTasksTemplates.countSelectedOptions = function (div_id)
-{
-    var elements=$("#"+div_id+"_table tr");
-    var count=0;
-    pmTasksTemplates.model.selectedOptions = [];
-    for (var i = 0; i < elements.length; i++)
-    {
-        if($(elements[i]).hasClass('item-row') && $(elements[i]).hasClass('selected'))
-        {
-            count+=1;
-            pmTasksTemplates.model.selectedOptions.push($(elements[i]).attr('data-id'));
-        }
-    }
-
-    if(count==0)
-    {
-        $($("#"+div_id+" .actions_button")[0]).addClass("hide");
-    }
-    else
-    {
-        $($("#"+div_id+" .actions_button")[0]).removeClass("hide");
-    }
-    pmTasksTemplates.model.selectedOptionsCount=count;
-}
-
-/**
- *Функция удаляет все выделенные опции.
- */
-pmTasksTemplates.removeSelectedOptions = function(item_id, option_names)
-{
-    var def = new $.Deferred();
-    for(var i in option_names)
-    {
-        var optionName=option_names[i];
-        delete pmTasksTemplates.model.items[item_id].options[optionName];
-    }
-    var dataToAdd1={options:{}};
-    dataToAdd1['options']=pmTasksTemplates.model.items[item_id].options;
-    var thisObj = this;
-    spajs.ajax.Call({
-        url: hostname + "/api/v1/" + this.model.name + "/" + item_id + "/",
-        type: "PATCH",
-        contentType: 'application/json',
-        data: JSON.stringify(dataToAdd1),
-        success: function (data)
-        {
-            thisObj.model.items[item_id] = data
-            $.notify('Options were successfully deleted', "success");
-            def.resolve();
-        },
-        error: function (e)
-        {
-            def.reject(e)
-            polemarch.showErrors(e.responseJSON)
-        }
-    });
-    return def.promise();
-}
-
-/**
- *Функция открывает список периодических тасок, созданных на основе данного шаблона.
- */
-pmTasksTemplates.showPeriodicTasksList = function (holder, menuInfo, data)
-{
-    setActiveMenuLi();
-    var thisObj = this;
-    var offset = 0
-    var limit = thisObj.pageSize;
-    if (data.reg && data.reg[1] > 0)
-    {
-        offset = thisObj.pageSize * (data.reg[1] - 1);
-    }
-    var template_id = data.reg[1];
-    return $.when(thisObj.loadItem(template_id), thisObj.loadLinkedPeriodicTasks(template_id)).done(function ()
-    {
-        var tpl = 'linked-to-template-periodic-tasks_list';
-        var project_id = thisObj.model.items[template_id].data.project;
-
-        $(holder).insertTpl(spajs.just.render(tpl, {query: "", pmObj: thisObj, project_id:project_id, item_id:template_id, opt: {}}))
-    }).fail(function ()
-    {
-        $.notify("", "error");
-    })
-}
-
-/**
- *Функция открывает страницу создания новой периодической таски для шаблона.
- */
-pmTasksTemplates.showNewPeriodicTaskFromTemplate = function (holder, menuInfo, data)
-{
-    var def = new $.Deferred();
-    var thisObj = this;
-    var item_id = data.reg[1]
-    $.when(pmTasksTemplates.loadItem(item_id), pmInventories.loadAllItems()).done(function()
-    {
-        var project_id = thisObj.model.items[item_id].data.project
-        pmPeriodicTasks.model.newitem = {type:'INTERVAL', kind:'TEMPLATE'}
-        var tpl = 'from-template-periodic-tasks_new_page'
-        if(!spajs.just.isTplExists(tpl))
-        {
-            tpl = 'items_page'
-        }
-
-        $(holder).insertTpl(spajs.just.render(tpl, {item_id:item_id, project_id:project_id, pmObj:thisObj, opt:{}}))
-        def.resolve();
-    }).fail(function(e)
-    {
-        def.reject(e);
-    })
-
-    return def.promise()
-
-}
-
-/**
- * Функция рендерит шаблон для поля поиска на странице списка опций шаблона.
- */
-pmTasksTemplates.searchFiledForTemplateOptions = function (options)
-{
-    options.className = this.model.className;
-    this.model.searchAdditionalData = options
-    return spajs.just.render('searchFiledForTemplateOptions', {opt: options});
-}
-
-/**
- * Функция для поиска опций на странице списка опций шаблона.
- */
-pmTasksTemplates.searchTemplateOptions = function (query, options)
-{
-    if (this.isEmptySearchQuery(query))
-    {
-        return spajs.open({menuId: 'template/Task/' + options.template_id +'/options', reopen: true});
-    }
-
-    return spajs.open({menuId: 'template/Task/' + options.template_id +'/options' + '/search/' + this.searchObjectToString(trim(query)), reopen: true});
-}
-
-/**
- * Функция показывает результаты поиска опций шаблона.
- */
-pmTasksTemplates.showOptionsSearchResult = function (holder, menuInfo, data)
-{
-    setActiveMenuLi();
-    var thisObj = this;
-    var template_id = data.reg[1];
-    var search = this.searchStringToObject(decodeURIComponent(data.reg[2]))
-
-    return $.when(thisObj.loadItem(data.reg[1])).done(function ()
-    {
-        var unvalidSearchOptions = [];
-        for (var i in thisObj.model.items[template_id].options_list)
-        {
-            var option_name = thisObj.model.items[template_id].options_list[i];
-            if(option_name.match(search.name) == null)
-            {
-                unvalidSearchOptions.push(option_name);
-                delete thisObj.model.items[template_id].options_list[i];
-            }
-
-        }
-
-        for(var i in unvalidSearchOptions)
-        {
-            delete thisObj.model.items[template_id].options[unvalidSearchOptions[i]];
-        }
-
-        var tpl = 'template_options_list';
-
-        $(holder).insertTpl(spajs.just.render(tpl, {query:decodeURIComponent(search.name), pmObj: thisObj, item_id:template_id, opt: {}}))
-    }).fail(function ()
-    {
-        $.notify("", "error");
-    })
-}
-
-
-
-tabSignal.connect("polemarch.start", function()
-{
-    // Tasks Templates
-    spajs.addMenu({
-        id:"tasks",
-        urlregexp:[/^templates$/, /^templates\/page\/([0-9]+)$/],
-        onOpen:function(holder, menuInfo, data){return pmTasksTemplates.showList(holder, menuInfo, data);}
-    })
-
-    spajs.addMenu({
-        id:"tasks-search",
-        urlregexp:[/^templates\/search\/([A-z0-9 %\-.:,=]+)$/, /^templates\/search\/([A-z0-9 %\-.:,=]+)\/page\/([0-9]+)$/],
-        onOpen:function(holder, menuInfo, data){return pmTasksTemplates.showSearchResults(holder, menuInfo, data);}
-    })
-
-    spajs.addMenu({
-        id:"Task-item",
-        urlregexp:[/^template\/Task\/([0-9]+)$/, /^templates\/Task\/([0-9]+)$/],
-        onOpen:function(holder, menuInfo, data){return pmTasksTemplates.showItem(holder, menuInfo, data);},
-    })
-
-    spajs.addMenu({
-        id:"task-new",
-        urlregexp:[/^template\/new-task$/],
-        onOpen:function(holder, menuInfo, data){return pmTasksTemplates.showNewItemPage(holder, menuInfo, data);}
-    })
-
-    spajs.addMenu({
-        id:"task-new-option",
-        urlregexp:[/^template\/Task\/([0-9]+)\/new-option$/, /^templates\/Task\/([0-9]+)\/new-option$/],
-        onOpen:function(holder, menuInfo, data){return pmTasksTemplates.showNewOptionPage(holder, menuInfo, data);}
-    })
-
-    spajs.addMenu({
-        id:"task-option",
-        urlregexp:[/^template\/Task\/([0-9]+)\/option\/([A-z0-9 %\-.:,=]+)$/, /^templates\/Task\/([0-9]+)\/option\/([A-z0-9 %\-.:,=]+)$/],
-        onOpen:function(holder, menuInfo, data){return pmTasksTemplates.showOptionPage(holder, menuInfo, data);}
-    })
-
-    spajs.addMenu({
-        id:"task-options",
-        urlregexp:[/^template\/Task\/([0-9]+)\/options$/, /^templates\/Task\/([0-9]+)\/options$/],
-        onOpen:function(holder, menuInfo, data){return pmTasksTemplates.showOptionsList(holder, menuInfo, data);}
-    })
-
-    spajs.addMenu({
-        id:"task-options-search",
-        urlregexp:[/^template\/Task\/([0-9]+)\/options\/search\/([A-z0-9 %\-.:,=]+)$/,
-            /^templates\/Task\/([0-9]+)\/options\/search\/([A-z0-9 %\-.:,=]+)$/,
-            /^template\/Task\/([0-9]+)\/options\/search\/([A-z0-9 %\-.:,=]+)$/,
-            /^templates\/Task\/([0-9]+)\/options\/search\/([A-z0-9 %\-.:,=]+)$/],
-        onOpen:function(holder, menuInfo, data){return pmTasksTemplates.showOptionsSearchResult(holder, menuInfo, data);}
-    })
-
-    spajs.addMenu({
-        id:"task-periodic-tasks",
-        urlregexp:[/^template\/Task\/([0-9]+)\/periodic-tasks/, /^templates\/Task\/([0-9]+)\/periodic-tasks/],
-        onOpen:function(holder, menuInfo, data){return pmTasksTemplates.showPeriodicTasksList(holder, menuInfo, data);}
-    })
-
-    spajs.addMenu({
-        id:"task-new-periodic-task",
-        urlregexp:[/^template\/Task\/([0-9]+)\/new-periodic-task/, /^templates\/Task\/([0-9]+)\/new-periodic-task/],
-        onOpen:function(holder, menuInfo, data){return pmTasksTemplates.showNewPeriodicTaskFromTemplate(holder, menuInfo, data);}
-    })
-
-    spajs.addMenu({
-        id:"task-periodic-task",
-        urlregexp:[/^template\/Task\/([0-9]+)\/periodic-task\/([0-9]+)/, /^templates\/Task\/([0-9]+)\/periodic-task\/([0-9]+)/],
-        onOpen:function(holder, menuInfo, data){return pmPeriodicTasks.showPeriodicTaskPageFromTemplate(holder, menuInfo, data);}
-    })
-
-    spajs.addMenu({
-        id:"task-periodic-tasks-search",
-        urlregexp:[/^template\/Task\/([0-9]+)\/periodic-tasks\/search\/([A-z0-9 %\-.:,=]+)$/, /^template\/Task\/([0-9]+)\/periodic-tasks\/search\/([A-z0-9 %\-.:,=]+)\/page\/([0-9]+)$/],
-        onOpen:function(holder, menuInfo, data){return pmPeriodicTasks.showSearchResultsFromTemplate(holder, menuInfo, data);}
-    })
-
-})
->>>>>>> 8f41cc97
+})