
tabSignal.connect("openapi.factory.history", function(data)
{
    //apihistory.view.defaultName = ''

    apihistory.one.loadLines = function(item_id, opt)
    {
        var thisObj = this;
        if(!opt.limit)
        {
            opt.limit = 30;
        }

        if(!opt.offset)
        {
            opt.offset = 0;
        }

        opt.format = 'json';

        var def = new $.Deferred();
        spajs.ajax.Call({
            url: hostname + "/api/v2/history/"+item_id+"/lines/",
            type: "GET",
            contentType:'application/json',
            data: opt,
            success: function(data)
            {
                if(!thisObj.model.data.stdout)
                {
                    thisObj.model.data.stdout = {}
                    thisObj.model.data.stdout_count = 0
                    thisObj.model.data.stdout_maxline = 0
                    thisObj.model.data.stdout_minline = 999999999
                }

                thisObj.model.data.stdout_count = data.count;
                for(var i in data.results)
                {
                    var line_number = data.results[i].line_gnumber

                    if(thisObj.model.data.stdout_maxline < line_number)
                    {
                        thisObj.model.data.stdout_maxline = line_number;
                    }

                    if(thisObj.model.data.stdout_minline > line_number)
                    {
                        thisObj.model.data.stdout_minline = line_number;
                    }

                    if(!thisObj.model.data.stdout[line_number])
                    {
                        thisObj.model.data.stdout[line_number] = {id:line_number, text:data.results[i].line}
                    }
                    else {
                        thisObj.model.data.stdout[line_number].text = data.results[i].line + thisObj.model.data.stdout[line_number].text
                    }
                }

                def.resolve()

            },
            error:function(e)
            {
                console.warn(e)
                webGui.showErrors(e)
                def.reject(e)
            }
        });

        return def.promise();
    }

    apihistory.one.scrollBottom = function()
    {
        jQuery('#history-stdout').scrollTop(9999999);
    }

    apihistory.one.loadNewLines = function(item_id, last_stdout_maxline)
    {
        var thisObj = this;

        if(last_stdout_maxline === undefined)
        {
            last_stdout_maxline = thisObj.model.data.stdout_maxline;
        }

        if(!last_stdout_maxline)
        {
            last_stdout_maxline = 0;
        }

        return $.when(this.load(item_id), this.loadLines(item_id, {after:last_stdout_maxline, limit:30})).always(function()
        {
            var addData = false;
            var history_stdout = $("#history-stdout");
            if(!history_stdout || !history_stdout.length)
            {
                return;
            }

            var needScrollDowun = $('#history-stdout').prop('scrollHeight') - $('#history-stdout').scrollTop() -  history_stdout.css('height').replace("px", "")/1 < 100

            if(last_stdout_maxline == 0)
            {
                for(var i in thisObj.model.data.stdout)
                {
                    if(thisObj.model.data.stdout[i] != undefined)
                    {
                        history_stdout.append(thisObj.getLine(item_id, i))
                        addData = true;
                    }
                }
            }
            else
            {
                for(var i = last_stdout_maxline+1; i <= thisObj.model.data.stdout_maxline; i++)
                {
                    if(thisObj.model.data.stdout[i] != undefined)
                    {
                        history_stdout.append(thisObj.getLine(item_id, i))
                        addData = true;
                    }
                }
            }


            if( addData && needScrollDowun)
            {
                // Прокручиваем в низ только если и так скрол был не сильно приподнят
                thisObj.scrollBottom()
            }

            if(thisObj.model.data.status == 'RUN' || thisObj.model.data.status == 'DELAY')
            {
                thisObj.loadNewLines_timeoutId = setTimeout(function(){
                    thisObj.loadNewLines(item_id)
                }, 5001)
            }
        }).promise()
    }


    apihistory.one.stopUpdates = function()
    {
        clearTimeout(this.model.loadNewLines_timeoutId)
        this.model.loadNewLines_timeoutId = undefined;
    }

    /**
     * Подсветка синтаксиса
     * @link https://habrahabr.ru/post/43030/
     *
     * @param {String} code
     * @returns {String}
     */
    apihistory.one.Syntax = function(code)
    {
        var comments	= [];	// Тут собираем все каменты
        var strings		= [];	// Тут собираем все строки
        var res			= [];	// Тут собираем все RegExp
        var all			= { 'C': comments, 'S': strings, 'R': res };
        var safe		= { '<': '<', '>': '>', '&': '&' };

        var ansi_up = new AnsiUp;
        ansi_up.use_classes = true;
        var html = ansi_up.ansi_to_html(code);
        return html
        // Табуляцию заменяем неразрывными пробелами
            .replace(/\t/g, '&nbsp;&nbsp;&nbsp;&nbsp;');
    }

    apihistory.one.getLine = function(item_id, line_id)
    {
        var line = thisObj.model.data.stdout[line_id]
        if(/^fatal:/.test(line.text))
        {
            line.fatal = 'fatal';
        }
        else
        {
            line.fatal = '';
        }

        return spajs.just.render(this.model.name+'_stdout_line', {line:line})
    }


    apihistory.one.bindStdoutUpdates = function(item_id)
    {
        var thisObj = this;
        tabSignal.once("spajs.open", function(){
            thisObj.stopUpdates()
        })

        $.when(this.loadNewLines(item_id, 0)).always(function()
        {
            var content = $('#history-stdout')
            content.scroll(function()
            {
                // End of the document reached?
                if (content.scrollTop() < 150)
                {
                    if(thisObj.stdout_minline <= 1)
                    {
                        return;
                    }

                    if(thisObj.inLoadTopData)
                    {
                        return;
                    }

                    //thisObj.lastContentScrollHeight = $('#history-stdout').prop('scrollHeight') - content.scrollTop() + 100;

                    var stdout_minline = thisObj.model.data.stdout_minline;
                    if(stdout_minline <= 1)
                    {
                        return;
                    }

                    thisObj.inLoadTopData = true;
                    $.when(thisObj.loadLines(item_id, {before:stdout_minline, limit:thisObj.model.linePerPage})).always(function()
                    {
                        var history_stdout = $("#history-stdout");
                        if(!history_stdout || !history_stdout.length)
                        {
                            return;
                        }

                        for(var i = stdout_minline-1; i > stdout_minline - thisObj.model.linePerPage; i = i -1)
                        {
                            if(thisObj.model.data.stdout[i] != undefined)
                            {
                                history_stdout.prepend(thisObj.getLine(item_id, i))
                            }
                        }

                        thisObj.inLoadTopData = false;
                        if(content.scrollTop() < 10)
                        {
                            content.scrollTop(20)
                        }
                    })
                }
            });
        });
    }

    apihistory.one.cancelTask = function(item_id)
    {
        var thisObj = this;
        return spajs.ajax.Call({
            url: hostname + "/api/v2/history/"+item_id+"/cancel/",
            type: "POST",
            contentType:'application/json',
            success: function(data)
            {
                $.notify("Task canceled!", "warning");
            },
            error:function(e)
            {
                webGui.showErrors(e.responseJSON)
            }
        })
    }

    apihistory.one.clearOutput = function(item_id)
    {
        var thisObj = this;
        return spajs.ajax.Call({
            url: hostname + "/api/v2/history/"+item_id+"/clear/",
            type: "DELETE",
            contentType:'application/json',
            success: function(data)
            {
                $.notify("Output trancated", "success");
                thisObj.model.data.stdout={};
                spajs.openURL(window.location.href);
            },
            error:function(e)
            {
                webGui.showErrors(e.responseJSON)
            }
        });
    }

    apihistory.one.renderAsPage = function ()
    {
        var tpl = this.view.bulk_name + '_one';
        if (!spajs.just.isTplExists(tpl))
        {
            tpl = 'entity_one'
        }

        this.bindStdoutUpdates(this.model.data.id);
        return spajs.just.render(tpl, {query: "", guiObj: this, opt: {}});
    }

    // Переопределяет список полей которые будут показаны в списке истории
    apihistory.list.getFieldsFor_renderAsPage = function()
    {
        let fields = []
        for(let i in this.model.fields)
        {
            let val = this.model.fields[i]

            if($.inArray(val.name, ['id', 'mode', 'kind', 'status']) != -1)
            {
                fields.push(val)
            }
        }

        return fields;
    }
})


function format_history_time(opt)
{
    if(opt.value)
    {
        return moment(opt.value).tz(window.timeZone).format("YYYY-MM-DD HH:mm:ss");
    }

    return "";
}

function format_executor(opt)
{
    if(opt.value)
    {
        return opt.value;
    }

    return 'system';
}

function get_prefetch_history_executor_path(data_obj)
{
    return "/user/"
}

function get_prefetch_history_initiator_path_1(data_obj)
{
    if (data_obj.initiator_type == 'project') {
        return "/project/";
    }
    else if (data_obj.initiator_type == 'template') {
        return "/project/" + data_obj["project"] + "/template/";
    }
    // else if (data_obj.initiator_type == 'scheduler') {
    //     return "/project/" + data_obj["project"] + "/periodic_task/";
    // }
    else {
        return false;
    }
}

function get_prefetch_history_initiator_path_2(data_obj)
{
    if (data_obj.initiator_type == 'project') {
        return "/project/";
    }
    else if (data_obj.initiator_type == 'template') {
        let project_id = spajs.urlInfo.data.reg.parent_id;
        return "/project/" + project_id + "/template/";
    }
    // else if (data_obj.initiator_type == 'scheduler') {
    //     let project_id = spajs.urlInfo.data.reg.parent_id;
    //     return "/project/" + project_id + "/periodic_task/";
    // }
    else {
        return false;
    }
}

function addHistoryPrefetchBase(obj){
    let properties = obj.definition.properties

    if(properties['executor'])
    {
        properties['executor']['prefetch'] = {
<<<<<<< HEAD
            path: "__func__get_prefetch_history_executor_path",
=======
            path__func__: "get_prefetch_history_executor_path",
>>>>>>> f166b4d1
            field_name: "email",
        }
    }

    if(properties['inventory'])
    {
        properties['inventory']['prefetch'] = true
    }

    if(properties['project'])
    {
        properties['project']['prefetch'] = true
    }
}

function addHistoryPrefetchCommon(obj)
{
    addHistoryPrefetchBase(obj);

    let properties = obj.definition.properties;

    if(properties['initiator'])
    {
        properties['initiator']['prefetch'] = {
<<<<<<< HEAD
            path: "__func__get_prefetch_history_initiator_path_1",
=======
            path__func__: "get_prefetch_history_initiator_path_1",
>>>>>>> f166b4d1
        };
    }
}

function addHistoryPrefetchProjectHistory(obj)
{
    addHistoryPrefetchBase(obj);

    let properties = obj.definition.properties;

    if (properties['initiator']) {
        properties['initiator']['prefetch'] = {
<<<<<<< HEAD
            path: "__func__get_prefetch_history_initiator_path_2",
=======
            path__func__: "get_prefetch_history_initiator_path_2",
>>>>>>> f166b4d1
        };
    }
}

function addSettingsToHistoryListsFields(obj)
{
    let properties = obj.definition.properties;
    properties['options'].hidden = true;
    properties['initiator_type'].hidden = true;
    properties['start_time'].value = format_history_time;
    properties['stop_time'].value = format_history_time;
    properties['executor'].value = format_executor;
}

function addSettingsToOneHistoryFields(obj)
{
    let properties = obj.definition.properties;
    properties['execute_args'].format = 'json';
}

tabSignal.connect("openapi.schema.definition.History", addHistoryPrefetchCommon);
tabSignal.connect("openapi.schema.definition.OneHistory", addHistoryPrefetchCommon);
tabSignal.connect("openapi.schema.definition.ProjectHistory", addHistoryPrefetchProjectHistory);

tabSignal.connect("openapi.schema.definition.History", addSettingsToHistoryListsFields);
tabSignal.connect("openapi.schema.definition.ProjectHistory", addSettingsToHistoryListsFields);

tabSignal.connect("openapi.schema.definition.OneHistory", addSettingsToOneHistoryFields);<|MERGE_RESOLUTION|>--- conflicted
+++ resolved
@@ -382,11 +382,7 @@
     if(properties['executor'])
     {
         properties['executor']['prefetch'] = {
-<<<<<<< HEAD
-            path: "__func__get_prefetch_history_executor_path",
-=======
             path__func__: "get_prefetch_history_executor_path",
->>>>>>> f166b4d1
             field_name: "email",
         }
     }
@@ -411,11 +407,7 @@
     if(properties['initiator'])
     {
         properties['initiator']['prefetch'] = {
-<<<<<<< HEAD
-            path: "__func__get_prefetch_history_initiator_path_1",
-=======
             path__func__: "get_prefetch_history_initiator_path_1",
->>>>>>> f166b4d1
         };
     }
 }
@@ -428,11 +420,7 @@
 
     if (properties['initiator']) {
         properties['initiator']['prefetch'] = {
-<<<<<<< HEAD
-            path: "__func__get_prefetch_history_initiator_path_2",
-=======
             path__func__: "get_prefetch_history_initiator_path_2",
->>>>>>> f166b4d1
         };
     }
 }
