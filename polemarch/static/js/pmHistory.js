--- conflicted
+++ resolved
@@ -326,34 +326,6 @@
             path: function (obj) { return "/user/" },
             field_name: "email"
         }
-<<<<<<< HEAD
-    };
-    var initiator_prefetch = {
-        path: function (obj) {
-            if (obj.initiator_type == 'project') {
-                return "/project/";
-            }
-            else if (obj.initiator_type == 'template') {
-                return "/project/" + obj["project"] + "/template";
-
-            }
-            else {
-                return false;
-                return "/project/";
-            }
-        }
-    };
-
-    var initiator_prefetch = {
-        path: function (obj) {
-            if(obj.initiator_type == 'project')
-            {
-                return "/project/";
-            }
-            else if(obj.initiator_type == 'template')
-            {
-                return "/project/"+obj["project"]+"/template/";
-=======
     }
     
     if(properties['inventory'])
@@ -383,38 +355,12 @@
                 {
                     return false;
                 }
->>>>>>> cba0a972
             }
         };
     }
 }
 
-<<<<<<< HEAD
-    if (definitions['ProjectHistory'] && definitions['ProjectHistory'].properties['initiator']) {
-        definitions['ProjectHistory'].properties['initiator']['prefetch'] =  {
-            path: function (obj) {
-                if(obj.initiator_type == 'project')
-                {
-                    return "/project/";
-                }
-                else if(obj.initiator_type == 'template')
-                {
-                    var project_id = spajs.urlInfo.data.reg.parent_id;
-                    return "/project/"+project_id+"/template/";
-                }
-                else
-                {
-                    return false;
-                }
-            }
-        };
-    }
-
-    definitions['OneHistory'].properties['execute_args'].format = 'json';
-});
-=======
 tabSignal.connect("openapi.schema.definition.History", addHistoryPrefetch)
 tabSignal.connect("openapi.schema.definition.OneHistory", addHistoryPrefetch)
 tabSignal.connect("openapi.schema.definition.ProjectHistory", addHistoryPrefetch) 
- 
->>>>>>> cba0a972
+ 