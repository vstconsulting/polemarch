--- conflicted
+++ resolved
@@ -316,42 +316,6 @@
     }
 })
 
-<<<<<<< HEAD
-function addHistoryPrefetch(obj){
-    
-    let properties = obj.definition.properties
-    
-    if(properties['executor'])
-    {
-        properties['executor']['prefetch'] = {
-            path: function (obj) { return "/user/" },
-            field_name: "email"
-        }
-    }
-    
-    if(properties['inventory'])
-    {
-        properties['inventory']['prefetch'] = true
-    }
-    
-    if(properties['project'])
-    {
-        properties['project']['prefetch'] = true
-    }
-    
-    if(properties['initiator'])
-    {
-        properties['initiator']['prefetch'] = {
-            path: function (obj) {
-                if(obj.initiator_type == 'project')
-                {
-                    return "/project/";
-                }
-                else if(obj.initiator_type == 'template')
-                {
-                    return "/project/"+obj["project"]+"/template";
-
-=======
 
 tabSignal.connect("openapi.loaded", function()
 {
@@ -398,7 +362,6 @@
                 else if(data_obj.initiator_type == 'template')
                 {
                     return "/project/"+data_obj["project"]+"/template/";
->>>>>>> 4e9acb4c
                 }
                 else
                 {
@@ -408,13 +371,6 @@
         };
     }
 }
-<<<<<<< HEAD
-
-tabSignal.connect("openapi.schema.definition.History", addHistoryPrefetch)
-tabSignal.connect("openapi.schema.definition.OneHistory", addHistoryPrefetch)
-tabSignal.connect("openapi.schema.definition.ProjectHistory", addHistoryPrefetch) 
- 
-=======
 
 function addHistoryPrefetchProjectHistory(obj)
 {
@@ -442,5 +398,4 @@
 
 tabSignal.connect("openapi.schema.definition.History", addHistoryPrefetchCommon);
 tabSignal.connect("openapi.schema.definition.OneHistory", addHistoryPrefetchCommon);
-tabSignal.connect("openapi.schema.definition.ProjectHistory", addHistoryPrefetchProjectHistory);
->>>>>>> 4e9acb4c
+tabSignal.connect("openapi.schema.definition.ProjectHistory", addHistoryPrefetchProjectHistory);