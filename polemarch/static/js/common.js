--- conflicted
+++ resolved
@@ -2,11 +2,7 @@
 { 
     window.moment.tz.setDefault(window.timeZone);
 }
-<<<<<<< HEAD
-  
-=======
  
->>>>>>> ba883af7
 if(guiLocalSettings.get('hideMenu'))
 {
     if(window.innerWidth>767){
