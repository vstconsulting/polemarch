
/**
 * Класс для запуска модулей Ansible.
 *
 */
var pmAnsibleModule = {
    pageSize:20,
    model:{
        name:"module",
        selectedInventory:0
    }
}

pmAnsibleModule.model.className = "pmAnsibleModule"

pmAnsibleModule.selectInventory = function(inventory_id)
{
    var def = new $.Deferred();
    var thisObj = this;
    inventory_id = inventory_id/1
    if(inventory_id)
    {
        $.when(pmInventories.loadItem(inventory_id)).done(function(){
            thisObj.model.selectedInventory = inventory_id;
            def.resolve();
        }).fail(function(){
            def.reject();
        });
    }
    else
    {
        thisObj.model.selectedInventory = 0;
        def.resolve();
    }
    return def.promise()
}

/**
 * Страница /?project/1/ansible-module/run (Execute ansible module) в проекте
 */
pmAnsibleModule.showInProject = function(holder, menuInfo, data)
{
    var thisObj = this;
    var project_id = data.reg[1]

    return $.when(pmProjects.loadItem(project_id), pmInventories.loadAllItems()).done(function()
    {
        $(holder).insertTpl(spajs.just.render(thisObj.model.name+'_run_page', {item_id:project_id}))
        $("#inventories-autocomplete").select2({ width: '100%' });
    }).fail(function()
    {
        $.notify("", "error");
    })
}

/**
 * Widget быстрого запуска для Dashboard
 */
pmAnsibleModule.fastCommandWidget = function(holder)
{
    console.error("Виджет fastCommandWidget не готов ещё!")
<<<<<<< HEAD
    
=======
    return;
>>>>>>> 3f4919f9
    let projects = new apiproject.list()
    let inventory = new apiinventory.list()
    
    
    $.when(projects.loadAllItems(), inventory.loadAllItems()).always(function()
    {
        $(holder).insertTpl(spajs.just.render('fastcommand_widget', {projects:projects, inventory:inventory}))
        //debugger;
        
        $("#projects-autocomplete").select2({ width: '100%' });
        $("#inventories-autocomplete").select2({ width: '100%' });
    })/**/
}

pmAnsibleModule.fastCommandWidget_RunBtn = function()
{
    return pmAnsibleModule.execute(
        $('#projects-autocomplete').val(),
        pmModuleTemplates.inventoriesAutocompletefield.getValue(),
        pmGroups.getGroupsAutocompleteValue(),
        'shell',
        moduleArgsEditor.getModuleArgs(),
        {}
    )
}

/**
 * @param {Integer} project_id
 * @param {Integer} inventory_id
 * @param {String} group
 * @param {String} module
 * @param {Object} data_args
 * @param {Object} data_vars
 */
pmAnsibleModule.execute = function(project_id, inventory_id, group, module, data_args, data_vars)
{
    var def = new $.Deferred();
    if(!group)
    {
        $.notify("Group name is empty", "error");
        def.reject();
        return def.promise();
    }

    if(!(project_id/1))
    {
        $.notify("Invalid field `project` ", "error");
        def.reject();
        return def.promise();
    }

    if(!module)
    {
        $.notify("Invalid field `module` ", "error");
        def.reject();
        return def.promise();
    }


    if(!data_args)
    {
        data_args = moduleArgsEditor.getModuleArgs();
    }

    var data = data_vars
    if(!data_vars)
    {
        data = jsonEditor.jsonEditorGetValues();
    }

    data.inventory = inventory_id
    data.module = module
    data.group = group
    data.args = data_args

    if(module == 'shell' && !data_args)
    {
        $.notify("Invalid field `Shell command` ", "error");
        def.reject();
        return def.promise();
    }

    spajs.ajax.Call({
        url: hostname + "/api/v2/project/"+project_id+"/execute-module/",
        type: "POST",
        data:JSON.stringify(data),
        contentType:'application/json',
        success: function(data)
        {
            if(data && data.history_id)
            {
                $.notify("Started", "success");
                $.when(spajs.open({ menuId:"history/"+data.history_id}) ).done(function(){
                    def.resolve()
                }).fail(function(e){
                    def.reject(e)
                })
            }
            else
            {
                def.reject()
            }
        },
        error:function(e)
        {
            def.reject(e)
            webGui.showErrors(e.responseJSON)
        }
    })

    return def.promise();
}
<|MERGE_RESOLUTION|>--- conflicted
+++ resolved
@@ -59,11 +59,7 @@
 pmAnsibleModule.fastCommandWidget = function(holder)
 {
     console.error("Виджет fastCommandWidget не готов ещё!")
-<<<<<<< HEAD
-    
-=======
     return;
->>>>>>> 3f4919f9
     let projects = new apiproject.list()
     let inventory = new apiinventory.list()
     
