<<<<<<< HEAD


tabSignal.connect("openapi.factory.setowner", function(data)
{ 
    // let filed = apisetowner.one.view.definition.properties.user_id;
    //
    // filed.format = "select2"
    // filed.search = function(params, filed, filed_value, parent_object)
    // {
    //     let def = new $.Deferred();
    //     let list = new apiuser.list()
    //
    //     debugger;
    //
    //     $.when(list.search({limit:9999})).done((rawdata) =>
    //     {
    //         if(!rawdata || !rawdata.data || !rawdata.data.results)
    //         {
    //             def.reject()
    //             return;
    //         }
    //
    //         let results = []
    //         for(let i in rawdata.data.results)
    //         {
    //             results.push({id:rawdata.data.results[i].id, text:rawdata.data.results[i][list.parent.getObjectNameFiled()]})
    //         }
    //
    //         def.resolve({results:results})
    //     }).fail(() => {
    //         def.reject()
    //     })
    //
    //     return def.promise();
    // };

})
  
  
// Исключения харкод для назвпний в апи
tabSignal.connect("openapi.factory.ansiblemodule", function(data)
{
    //let inventory = apiansiblemodule.one.view.definition.properties.inventory;
    //inventory.type = "autocomplete"
    //inventory.searchObj = new apiinventory.list();

    //let inventory = apiansiblemodule.one.view.definition.properties.inventory;
    //inventory.type = "select2"
    //inventory.searchObj = function(){
    //    return new apiinventory.list();
    //};

    // let filed = apiansiblemodule.one.view.definition.properties.inventory;
    // filed.type = "select2"
    // filed.search = function(params, filed, filed_value, parent_object)
    // {
    //     let def = new $.Deferred();
    //     let list = new apiinventory.list({api:api.openapi.paths["/project/{pk}/inventory/"]})
    //
    //     let filters = spajs.urlInfo.data.reg
    //     filters.limit = 9999
    //
    //     $.when(list.search(filters)).done((rawdata) =>
    //     {
    //         if(!rawdata || !rawdata.data || !rawdata.data.results)
    //         {
    //             def.reject()
    //             return;
    //         }
    //
    //         let results = []
    //         for(let i in rawdata.data.results)
    //         {
    //             results.push({id:rawdata.data.results[i].id, text:rawdata.data.results[i][list.parent.getObjectNameFiled()]})
    //         }
    //
    //         def.resolve({results:results})
    //     }).fail(() => {
    //         def.reject()
    //     })
    //
    //     return def.promise();
    // };
}) 


guiElements.module_data = function()
{
    this.name = 'module_data'
    guiElements.base.apply(this, arguments)
}
=======
>>>>>>> 6dafd315
<|MERGE_RESOLUTION|>--- conflicted
+++ resolved
@@ -1,94 +1,6 @@
-<<<<<<< HEAD
-
-
-tabSignal.connect("openapi.factory.setowner", function(data)
-{ 
-    // let filed = apisetowner.one.view.definition.properties.user_id;
-    //
-    // filed.format = "select2"
-    // filed.search = function(params, filed, filed_value, parent_object)
-    // {
-    //     let def = new $.Deferred();
-    //     let list = new apiuser.list()
-    //
-    //     debugger;
-    //
-    //     $.when(list.search({limit:9999})).done((rawdata) =>
-    //     {
-    //         if(!rawdata || !rawdata.data || !rawdata.data.results)
-    //         {
-    //             def.reject()
-    //             return;
-    //         }
-    //
-    //         let results = []
-    //         for(let i in rawdata.data.results)
-    //         {
-    //             results.push({id:rawdata.data.results[i].id, text:rawdata.data.results[i][list.parent.getObjectNameFiled()]})
-    //         }
-    //
-    //         def.resolve({results:results})
-    //     }).fail(() => {
-    //         def.reject()
-    //     })
-    //
-    //     return def.promise();
-    // };
-
-})
-  
-  
-// Исключения харкод для назвпний в апи
-tabSignal.connect("openapi.factory.ansiblemodule", function(data)
-{
-    //let inventory = apiansiblemodule.one.view.definition.properties.inventory;
-    //inventory.type = "autocomplete"
-    //inventory.searchObj = new apiinventory.list();
-
-    //let inventory = apiansiblemodule.one.view.definition.properties.inventory;
-    //inventory.type = "select2"
-    //inventory.searchObj = function(){
-    //    return new apiinventory.list();
-    //};
-
-    // let filed = apiansiblemodule.one.view.definition.properties.inventory;
-    // filed.type = "select2"
-    // filed.search = function(params, filed, filed_value, parent_object)
-    // {
-    //     let def = new $.Deferred();
-    //     let list = new apiinventory.list({api:api.openapi.paths["/project/{pk}/inventory/"]})
-    //
-    //     let filters = spajs.urlInfo.data.reg
-    //     filters.limit = 9999
-    //
-    //     $.when(list.search(filters)).done((rawdata) =>
-    //     {
-    //         if(!rawdata || !rawdata.data || !rawdata.data.results)
-    //         {
-    //             def.reject()
-    //             return;
-    //         }
-    //
-    //         let results = []
-    //         for(let i in rawdata.data.results)
-    //         {
-    //             results.push({id:rawdata.data.results[i].id, text:rawdata.data.results[i][list.parent.getObjectNameFiled()]})
-    //         }
-    //
-    //         def.resolve({results:results})
-    //     }).fail(() => {
-    //         def.reject()
-    //     })
-    //
-    //     return def.promise();
-    // };
-}) 
-
 
 guiElements.module_data = function()
 {
     this.name = 'module_data'
     guiElements.base.apply(this, arguments)
-}
-=======
->>>>>>> 6dafd315
+}