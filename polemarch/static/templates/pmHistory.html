--- conflicted
+++ resolved
@@ -1,4 +1,3 @@
-<<<<<<< HEAD
 
 <!-- Список history -->
 <script type="text/x-just" data-just="base_history_list">
@@ -54,6 +53,7 @@
                                         <th class="hidden-xs start-time-td">Start time</th>
                                         <th style="width: 110px;" class="hidden-xs">Executor</th>
                                         <th>Initiator</th>
+                                        <th class="hidden-xs hidden-sm hidden-1000" >Project</th>
                                         <th class="hidden-xs hidden-sm hidden-1000" >Revision</th>
                                         <th class="hidden-xs hidden-sm hidden-1100" >Name</th>
                                         <th style="width: 120px;">Status</th>
@@ -119,6 +119,16 @@
                                                     <% } %>
                                                 <% }else{ %>
                                                     scheduler
+                                                <% } %>
+                                            </td>
+                                            <td class="hidden-xs hidden-sm hidden-1000" >
+                                                <% if(pmProjects.model.items[val.project]!==undefined && pmProjects.model.items[val.project].id!==undefined){ %>
+                                                    <a href="/?project/<%- pmHistory.model.itemslist.results[i].project %>" class="item-name"
+                                                            onclick="return false;" >
+                                                            <%- pmProjects.model.items[pmHistory.model.itemslist.results[i].project].name %>
+                                                    </a>
+                                                <% }else{ %>
+                                                    removed project
                                                 <% } %>
                                             </td>
                                             <td class="hidden-xs hidden-sm hidden-1000">
@@ -1014,1032 +1024,3 @@
         <%= spajs.just.render('history_page_body', {item_id:item_id, project_id:pmHistory.model.items[item_id].project})  %>
     </section>
 </script>
-=======
-
-<!-- Список history -->
-<script type="text/x-just" data-just="base_history_list">
-
-    <%[ block-header %>
-        <section class="content-header">
-            <h1>
-                <a href="<%[ block-header/back-link %><%- polemarch.opt.host %><%] %><%* block-header/back-link %>" onclick="return spajs.openURL(this.href);" class="btn btn-default" >
-                    <span class="glyphicon glyphicon-arrow-left"></span>
-                </a>
-
-                <span class="h1-header" >History</span>
-            </h1>
-            <ol class="breadcrumb">
-                <li><a href="<%- polemarch.opt.host %>" onclick="return spajs.openURL(this.href);" ><i class="fa fa-dashboard"></i> Home</a></li>
-                <%[ block-header/breadcrumb %>
-                    <li class="active">History</li>
-                <%] %>
-                <%* block-header/breadcrumb %>
-            </ol>
-        </section>
-    <%] %>
-    <%* block-header %>
-
-    <section class="content">
-        <div class="row">
-            <section class="col-lg-12">
-                <% if (!pmHistory.model.itemslist.results.length){ %>
-                    <%= this.partial('items_empty_list', { }) %>
-                <% } else{ %>
-                    <div class="box box-info">
-                        <div class="box-header with-border">
-                            <div style="float:left;">History</div>
-                            <%[ block-content/search-form %>
-                                <%= pmHistory.searchFiled({query:query}) %>
-                            <%] %>
-                            <%* block-content/search-form %>
-
-                            <% if(pmHistory.getTotalPages(pmHistory.model.itemslist)){ %>
-                                <div style="float: right; margin-right: 20px;" class="hidden-xs">
-                                    <%= pmHistory.paginationHtml(pmHistory.model.itemslist) %>
-                                </div>
-                            <% } %>
-                        </div>
-                        <div class="box-body">
-                            <table class="table table-bordered multiple-select" style="word-wrap:break-word;">
-                                <tbody>
-                                    <tr>
-                                        <th style="width: 45px" onclick=" $(this).parent().toggleClass('selected'); pmHistory.toggleSelectAll($('.multiple-select tr'), $(this).parent().hasClass('selected')); return false;" class="global-select" >
-                                            <div class="ico-on fa fa-toggle-on"></div>
-                                            <div class="ico-off fa  fa-toggle-off"></div>
-                                        </th>
-                                        <th class="hidden-xs start-time-td">Start time</th>
-                                        <th style="width: 110px;" class="hidden-xs">Executor</th>
-                                        <th>Initiator</th>
-                                        <th class="hidden-xs hidden-sm hidden-1000" >Project</th>
-                                        <th class="hidden-xs hidden-sm hidden-1000" >Revision</th>
-                                        <th class="hidden-xs hidden-sm hidden-1100" >Name</th>
-                                        <th style="width: 120px;">Status</th>
-                                        <th style="width: 160px;" class="hidden-xs hidden-sm hidden-1200">End time</th>
-                                    </tr>
-                                    <% for(var i in pmHistory.model.itemslist.results){  val = pmHistory.model.itemslist.results[i]; %>
-                                        <tr
-                                            class="item-row item-<%- val.id %>  <%- pmHistory.model.selectedItems.justClass(val.id, 'selected') %> light-tr"
-                                            data-id="<%- val.id %>"
-                                            data-href="<%[ block-content/list/item-link %>/?history/<%] %><%* block-content/list/item-link %><%- val.id %>"
-                                        >
-                                            <td onclick="pmHistory.toggleSelect(<%- val.id %>); return false;" class="light-tr-none">
-                                                <div class="ico-on fa fa-toggle-on"></div>
-                                                <div class="ico-off fa  fa-toggle-off"></div>
-                                            </td>
-                                            <td class="hidden-xs start-time-td">
-                                                <%- moment(pmHistory.model.itemslist.results[i].start_time).format("MM/DD/YYYY HH:mm:ss") %>
-                                            </td>
-                                            <td class="hidden-xs">
-                                                <% if(val.executor !== null){ %>
-                                                    <% if(pmUsers.model.items[val.executor]!==undefined) { %>
-                                                        <a href="<%- polemarch.opt.host %>/?user/<%- val.executor %>" onclick="return false;" >
-                                                            <%= pmUsers.model.items[val.executor]['username'] %>
-                                                        </a>
-                                                    <% } else { %>
-                                                        removed user
-                                                    <% } %>
-                                                <% }else{ %>
-                                                    system
-                                                <% } %>
-                                            </td>
-                                            <td>
-                                                <% if(val.initiator > 0  && val.initiator_type == 'scheduler'){ %>
-                                                    <% if(pmPeriodicTasks.model.items[val.initiator]!==undefined && pmPeriodicTasks.model.items[val.initiator].id!==undefined) { %>
-                                                        <a href="<%- polemarch.opt.host %>/?project/<%- val.project %>/periodic-task/<%- val.initiator %>" onclick="return false;" >
-                                                            <%= pmPeriodicTasks.model.items[val.initiator]['name'] %>
-                                                        </a>
-                                                    <% } else { %>
-                                                        removed periodic task
-                                                    <% } %>
-                                                 <% }else if(val.initiator > 0  && val.initiator_type == 'project'){ %>
-                                                    <% if(pmProjects.model.items[val.initiator]!==undefined && pmProjects.model.items[val.initiator].id!==undefined) { %>
-                                                        <a href="<%- polemarch.opt.host %>/?project/<%- val.initiator %>" onclick="return false;" >
-                                                            <%= pmProjects.model.items[val.initiator]['name'] %>
-                                                        </a>
-                                                    <% } else { %>
-                                                        removed project
-                                                    <% } %>
-                                                <% }else if(val.initiator > 0  && val.initiator_type == 'template'){ %>
-                                                    <% if(pmTasksTemplates.model.items[val.initiator]!==undefined && pmTasksTemplates.model.items[val.initiator].id!==undefined) { %>
-                                                        <% if(!isEmptyObject(val.options) && val.options['template_option']!==undefined) { %>
-                                                            <a href="<%- polemarch.opt.host %>/?template/<%- pmTasksTemplates.model.items[val.initiator].kind %>/<%- val.initiator %>/option/<%- val.options['template_option'] %>" onclick="return false;" >
-                                                                <%= pmTasksTemplates.model.items[val.initiator]['name'] %> [<%= val.options['template_option'] %>]
-                                                            </a>
-                                                        <% } else { %>
-                                                             <a href="<%- polemarch.opt.host %>/?template/<%- pmTasksTemplates.model.items[val.initiator].kind %>/<%- val.initiator %>" onclick="return false;" >
-                                                                <%= pmTasksTemplates.model.items[val.initiator]['name'] %>
-                                                            </a>
-                                                        <% } %>
-
-                                                    <% } else { %>
-                                                        removed template
-                                                    <% } %>
-                                                <% }else{ %>
-                                                    scheduler
-                                                <% } %>
-                                            </td>
-                                            <td class="hidden-xs hidden-sm hidden-1000" >
-                                                <% if(pmProjects.model.items[val.project]!==undefined && pmProjects.model.items[val.project].id!==undefined){ %>
-                                                    <a href="/?project/<%- pmHistory.model.itemslist.results[i].project %>" class="item-name"
-                                                            onclick="return false;" >
-                                                            <%- pmProjects.model.items[pmHistory.model.itemslist.results[i].project].name %>
-                                                    </a>
-                                                <% }else{ %>
-                                                    removed project
-                                                <% } %>
-                                            </td>
-                                            <td class="hidden-xs hidden-sm hidden-1000">
-                                                <% if(val.revision !== null) { %>
-                                                    <%- val.revision.slice(0,8) %>
-                                                <% } else { %>
-                                                    no revision
-                                                <% } %>
-                                            </td>
-                                             <td class="hidden-xs hidden-sm hidden-1100">
-                                                <a href="/?history/<%- pmHistory.model.itemslist.results[i].id %>" class="item-name"
-                                                        onclick="return false;" ><%- val.mode %></a>
-                                            </td>
-
-                                            <td
-                                                style="text-align:center;"
-                                                class="history-status status-<%- pmHistory.model.itemslist.results[i].status %> <%- pmHistory.model.items[val.id].justClassName('status', function(v){ return "history-status-"+v}) %>" >
-                                                <%= pmHistory.model.items[val.id].justText('status') %>
-                                            </td>
-
-                                            <td class="hidden-xs hidden-sm hidden-1200">
-                                                <%= pmHistory.model.items[val.id].justText('stop_time', function(v){ return v ? moment(v).format("MM/DD/YYYY HH:mm:ss") : ''; }) %>
-                                            </td>
-                                        </tr>
-                                    <% } %>
-                                </tbody>
-                            </table>
-                        </div>
-                        <div class="box-footer clearfix">
-                            <div class="btn-group <%- pmHistory.model.justNotClass('selectedCount', 'hide') %>" role="group">
-                                <button type="button" class="btn btn-primary dropdown-toggle" data-toggle="dropdown" aria-haspopup="true" aria-expanded="false">
-                                    Actions on <%= pmHistory.model.justText('selectedCount') %> items
-                                    <span class="caret"></span>
-                                </button>
-                                <ul class="dropdown-menu">
-                                    <li>
-                                        <a href="#" onclick="spajs.showLoader(pmHistory.deleteRows($('.multiple-select .item-row.selected'))); return false;" >Delete from this page</a>
-                                    </li>
-                                    <li>
-                                        <a href="#" onclick="spajs.showLoader(pmHistory.deleteSelected()); return false;" >Delete all selected elements</a>
-                                    </li>
-                                    <li>
-                                        <a href="#" onclick="spajs.showLoader(pmHistory.clearOutputFromSelected()); return false;" >Clear output of selected elements</a>
-                                    </li>
-                                </ul>
-                            </div>
-                            <% if(!query){ %>
-                                <div class="btn-group" role="group">
-                                    <button type="button" class="btn btn-default dropdown-toggle" data-toggle="dropdown" aria-haspopup="true" aria-expanded="false">
-                                        Select
-                                        <span class="caret"></span>
-                                    </button>
-                                    <ul class="dropdown-menu">
-                                        <li>
-                                            <a href="#" onclick="spajs.showLoader(pmHistory.toggleSelectEachItem(true)); return false;" >Select all</a>
-                                        </li>
-                                        <li class=" <%- pmHistory.model.justNotClass('selectedCount', 'hide') %>" >
-                                            <a href="#" onclick="spajs.showLoader(pmHistory.toggleSelectEachItem(false)); return false;" >Unselect all</a>
-                                        </li>
-                                    </ul>
-                                </div>
-                            <% } %>
-
-                            <% if(pmHistory.getTotalPages(pmHistory.model.itemslist)){ %>
-                                    <%= pmHistory.paginationHtml(pmHistory.model.itemslist) %>
-                            <% } %>
-                        </div>
-                    </div>
-                <% } %>
-            </section>
-        </div>
-    </section>
-</script>
-
-
-<!-- Список history -->
-<script type="text/x-just" data-just="history_list">
-    <!-- history_list  -->
-    <%[ block-content-header/back-link %><%] %>
-    <%! base_history_list %>
-</script>
-
-<!-- Список history -->
-<script type="text/x-just" data-just="history_listInProjects">
-
-    <!-- history_listInProjects  -->
-
-    <!-- Ссылка назад  -->
-    <%[ block-content-header/back-link %><%- polemarch.opt.host %>/?project/<%- project_id %><%] %>
-
-    <!-- Путь назад -->
-    <%[ block-content-header/breadcrumb %>
-        <li><a href="<%- polemarch.opt.host %>" onclick="return spajs.openURL(this.href);" ><i class="fa fa-dashboard"></i> Home</a></li>
-        <li><a href="<%- polemarch.opt.host %>/?projects" onclick="return spajs.openURL(this.href);" >Projects</a></li>
-        <li><a href="<%- polemarch.opt.host %>/?project/<%- project_id %>" onclick="return spajs.openURL(this.href);" ><%- pmProjects.model.items[project_id].name.slice(0, 20) %></a></li>
-        <li class="active">History</li>
-    <%] %>
-
-    <%[ block-content/search-form %>
-        <%= pmHistory.searchFiled({query:query, project_id:project_id}) %>
-    <%] %>
-
-    <%[ block-content/list/item-link %>/?project/<%- project_id %>/history/<%] %>
-
-    <!-- Родительский шаблон -->
-    <%! base_history_list %>
-</script>
-
-<!-- Список history по template -->
-<script type="text/x-just" data-just="history_listInTemplate">
-    <section class="content-header">
-        <h1>
-            <a href="<%- polemarch.opt.host %>/?<% if(opt.project_id !== undefined) { %>project/<%- opt.project_id %>/<% } %>template/<%- pmObj.model.items[template_id].kind %>/<%- template_id %>" onclick="return spajs.openURL(this.href);" class="btn btn-default" >
-                <span class="glyphicon glyphicon-arrow-left"></span>
-            </a>
-            <span class="h1-header" >History</span>
-        </h1>
-        <ol class="breadcrumb">
-            <li><a href="<%- polemarch.opt.host %>" onclick="return spajs.openURL(this.href);" ><i class="fa fa-dashboard"></i> Home</a></li>
-             <% if(opt.project_id !== undefined) { %>
-                <li><a href="<%- polemarch.opt.host %>/?projects" onclick="return spajs.openURL(this.href);" >Projects</a></li>
-                <li><a href="<%- polemarch.opt.host %>/?project/<%- opt.project_id %>" onclick="return spajs.openURL(this.href);" ><%- opt.project_name %></a></li>
-                <li><a href="<%- polemarch.opt.host %>/?project/<%- opt.project_id %>/templates" onclick="return spajs.openURL(this.href);" >Templates</a></li>
-                <li><a href="<%- polemarch.opt.host %>/?project/<%- opt.project_id %>/template/<%- pmObj.model.items[template_id].kind %>/<%- template_id %>" onclick="return spajs.openURL(this.href);" ><%- pmObj.model.items[template_id].name.slice(0, 20) %></a></li>
-            <% } else { %>
-                <li><a href="<%- polemarch.opt.host %>/?templates" onclick="return spajs.openURL(this.href);" >Templates</a></li>
-                <li><a href="<%- polemarch.opt.host %>/?template/<%-pmObj.model.items[template_id].kind %>/<%- template_id %>" onclick="return spajs.openURL(this.href);" ><%- pmObj.model.items[template_id].name.slice(0, 20) %></a></li>
-            <% } %>
-            <li class="active">History</li>
-        </ol>
-    </section>
-
-    <section class="content">
-        <div class="row">
-            <section class="col-lg-12">
-                <% if (!pmHistory.model.itemslist.results.length){ %>
-                    <%= this.partial('items_empty_list', { }) %>
-                <% } else{ %>
-                    <div class="box box-info">
-                        <div class="box-header with-border">
-                            <div style="float:left;">History</div>
-                            <%= pmHistory.searchFiled({query:query, initiator_type:'template', initiator:template_id, kind:pmObj.model.items[template_id].kind }) %>
-                            <% if(pmHistory.getTotalPages(pmHistory.model.itemslist)){ %>
-                                <div style="float: right; margin-right: 20px;" class="hidden-xs">
-                                    <%= pmHistory.paginationHtml(pmHistory.model.itemslist) %>
-                                </div>
-                            <% } %>
-                        </div>
-                        <div class="box-body">
-                            <table class="table table-bordered multiple-select" style="word-wrap:break-word;">
-                                <tbody>
-                                    <tr>
-                                        <th style="width: 45px" onclick=" $(this).parent().toggleClass('selected'); pmHistory.toggleSelectAll($('.multiple-select tr'), $(this).parent().hasClass('selected')); return false;" class="global-select" >
-                                            <div class="ico-on fa fa-toggle-on"></div>
-                                            <div class="ico-off fa  fa-toggle-off"></div>
-                                        </th>
-                                        <th class="hidden-xs start-time-td">Start time</th>
-                                        <th style="width: 110px;" class="hidden-xs">Executor</th>
-                                        <th>Initiator</th>
-                                        <th class="hidden-xs hidden-sm hidden-1000" >Project</th>
-                                        <th class="hidden-xs hidden-sm hidden-1050" >Revision</th>
-                                        <th class="hidden-xs hidden-sm hidden-1100" >Name</th>
-                                        <th style="width: 120px;">Status</th>
-                                        <th style="width: 160px;" class="hidden-xs hidden-sm hidden-1200">End time</th>
-                                    </tr>
-                                    <% for(var i in pmHistory.model.itemslist.results){  val = pmHistory.model.itemslist.results[i]; %>
-                                        <tr
-                                                class="item-row item-<%- val.id %>  <%- pmHistory.model.selectedItems.justClass(val.id, 'selected') %> light-tr"
-                                                data-id="<%- val.id %>" data-href="/?template/<%- pmObj.model.items[template_id].kind %>/<%- template_id %>/history/<%- pmHistory.model.itemslist.results[i].id %>">
-                                                <td onclick="pmHistory.toggleSelect(<%- val.id %>); return false;" class="light-tr-none">
-                                                    <div class="ico-on fa fa-toggle-on"></div>
-                                                    <div class="ico-off fa  fa-toggle-off"></div>
-                                                </td>
-                                                <td class="hidden-xs start-time-td">
-                                                    <%- moment(pmHistory.model.itemslist.results[i].start_time).format("MM/DD/YYYY HH:mm:ss") %>
-                                                </td>
-                                                <td class="hidden-xs">
-                                                    <% if(val.executor !== null){ %>
-                                                        <% if(pmUsers.model.items[val.executor]!==undefined) { %>
-                                                            <a href="<%- polemarch.opt.host %>/?user/<%- val.executor %>" onclick="return false;" >
-                                                                <%= pmUsers.model.items[val.executor]['username'] %>
-                                                            </a>
-                                                        <% } else { %>
-                                                            removed user
-                                                        <% } %>
-                                                    <% }else{ %>
-                                                        system
-                                                    <% } %>
-                                                </td>
-                                                <td>
-                                                    <% if(val.initiator > 0  && val.initiator_type == 'scheduler'){ %>
-                                                        <% if(pmPeriodicTasks.model.items[val.initiator]!==undefined && pmPeriodicTasks.model.items[val.initiator].id!==undefined) { %>
-                                                            <a href="<%- polemarch.opt.host %>/?project/<%- val.project %>/periodic-task/<%- val.initiator %>" onclick="return false;" >
-                                                                <%= pmPeriodicTasks.model.items[val.initiator]['name'] %>
-                                                            </a>
-                                                        <% } else { %>
-                                                            removed periodic task
-                                                        <% } %>
-                                                     <% }else if(val.initiator > 0  && val.initiator_type == 'project'){ %>
-                                                        <% if(pmProjects.model.items[val.initiator]!==undefined && pmProjects.model.items[val.initiator].id!==undefined) { %>
-                                                            <a href="<%- polemarch.opt.host %>/?project/<%- val.initiator %>" onclick="return false;" >
-                                                                <%= pmProjects.model.items[val.initiator]['name'] %>
-                                                            </a>
-                                                        <% } else { %>
-                                                            removed project
-                                                        <% } %>
-                                                    <% }else if(val.initiator > 0  && val.initiator_type == 'template'){ %>
-                                                        <% if(pmTasksTemplates.model.items[val.initiator]!==undefined && pmTasksTemplates.model.items[val.initiator].id!==undefined) { %>
-                                                            <% if(!isEmptyObject(val.options) && val.options['template_option']!==undefined) { %>
-                                                                <a href="<%- polemarch.opt.host %>/?template/<%- pmTasksTemplates.model.items[val.initiator].kind %>/<%- val.initiator %>/option/<%- val.options['template_option'] %>" onclick="return false;" >
-                                                                    <%= pmTasksTemplates.model.items[val.initiator]['name'] %> [<%= val.options['template_option'] %>]
-                                                                </a>
-                                                            <% } else { %>
-                                                                 <a href="<%- polemarch.opt.host %>/?template/<%- pmTasksTemplates.model.items[val.initiator].kind %>/<%- val.initiator %>" onclick="return false;" >
-                                                                    <%= pmTasksTemplates.model.items[val.initiator]['name'] %>
-                                                                </a>
-                                                            <% } %>
-
-                                                        <% } else { %>
-                                                            removed template
-                                                        <% } %>
-                                                    <% }else{ %>
-                                                        scheduler
-                                                    <% } %>
-                                                </td>
-                                                <td class="hidden-xs hidden-sm hidden-1000" >
-                                                    <% if(pmProjects.model.items[val.project]!==undefined && pmProjects.model.items[val.project].id!==undefined){ %>
-                                                        <a href="/?project/<%- pmHistory.model.itemslist.results[i].project %>" class="item-name"
-                                                                onclick="return false;" >
-                                                                <%- pmProjects.model.items[pmHistory.model.itemslist.results[i].project].name %>
-                                                        </a>
-                                                    <% }else{ %>
-                                                        removed project
-                                                    <% } %>
-                                                </td>
-                                                <td class="hidden-xs hidden-sm hidden-1050">
-                                                    <% if(val.revision !== null) { %>
-                                                        <%- val.revision.slice(0,8) %>
-                                                    <% } else { %>
-                                                        no revision
-                                                    <% } %>
-                                                </td>
-                                                 <td class="hidden-xs hidden-sm hidden-1100">
-                                                    <a href="/?history/<%- pmHistory.model.itemslist.results[i].id %>" class="item-name"
-                                                            onclick="return false;" ><%- val.mode %></a>
-                                                </td>
-
-                                                <td style="text-align:center;"  class="history-status status-<%- pmHistory.model.itemslist.results[i].status %> <%- pmHistory.model.items[val.id].justClassName('status', function(v){ return "history-status-"+v}) %>" >
-                                                    <%= pmHistory.model.items[val.id].justText('status') %>
-                                                </td>
-
-                                                <td class="hidden-xs hidden-sm hidden-1200">
-                                                    <%= pmHistory.model.items[val.id].justText('stop_time', function(v){ return v ? moment(v).format("MM/DD/YYYY HH:mm:ss") : ''; }) %>
-                                                </td>
-                                            </tr>
-                                    <% } %>
-                                </tbody>
-                            </table>
-                        </div>
-                        <div class="box-footer clearfix">
-                            <div class="btn-group <%- pmHistory.model.justNotClass('selectedCount', 'hide') %>" role="group">
-                                <button type="button" class="btn btn-primary dropdown-toggle" data-toggle="dropdown" aria-haspopup="true" aria-expanded="false">
-                                    Actions on <%= pmHistory.model.justText('selectedCount') %> items
-                                    <span class="caret"></span>
-                                </button>
-                                <ul class="dropdown-menu">
-                                    <li>
-                                        <a href="#" onclick="pmHistory.deleteRows($('.multiple-select .item-row.selected')); return false;" >Delete selected elements</a>
-                                    </li>
-                                    <li>
-                                        <a href="#" onclick="pmHistory.clearOutputFromSelected(); return false;" >Clear output of selected elements</a>
-                                    </li>
-                                </ul>
-                            </div>
-
-                            <!--<div class="btn-group" role="group">
-                                <button type="button" class="btn btn-default dropdown-toggle" data-toggle="dropdown" aria-haspopup="true" aria-expanded="false">
-                                    Select
-                                    <span class="caret"></span>
-                                </button>
-                                <ul class="dropdown-menu">
-                                    <li>
-                                        <a href="#" onclick="spajs.showLoader(pmHistory.toggleSelectEachItem(true)); return false;" >Select all</a>
-                                    </li>
-                                    <li class=" <%- pmHistory.model.justNotClass('selectedCount', 'hide') %>" >
-                                        <a href="#" onclick="spajs.showLoader(pmHistory.toggleSelectEachItem(false)); return false;" >Unselect all</a>
-                                    </li>
-                                </ul>
-                            </div>-->
-                            <% if(pmHistory.getTotalPages(pmHistory.model.itemslist)){ %>
-                                    <%= pmHistory.paginationHtml(pmHistory.model.itemslist) %>
-                            <% } %>
-                        </div>
-                    </div>
-                <% } %>
-            </section>
-        </div>
-    </section>
-</script>
-
-<!-- Список history -->
-<script type="text/x-just" data-just="history_listInInventory">
-    <section class="content-header">
-        <h1>
-            <a href="<%- polemarch.opt.host %>/?inventory/<%- inventory_id %>" onclick="return spajs.openURL(this.href);" class="btn btn-default" >
-                <span class="glyphicon glyphicon-arrow-left"></span>
-            </a>
-            <span class="h1-header" >History</span>
-        </h1>
-        <ol class="breadcrumb">
-            <li><a href="<%- polemarch.opt.host %>" onclick="return spajs.openURL(this.href);" ><i class="fa fa-dashboard"></i> Home</a></li>
-            <li><a href="<%- polemarch.opt.host %>/?inventories" onclick="return spajs.openURL(this.href);" >Inventories</a></li>
-            <li><a href="<%- polemarch.opt.host %>/?inventory/<%- inventory_id %>" onclick="return spajs.openURL(this.href);" ><%- pmInventories.model.items[inventory_id].name.slice(0, 20) %></a></li>
-            <li class="active">History</li>
-        </ol>
-    </section>
-
-    <section class="content">
-        <div class="row">
-            <section class="col-lg-12">
-                <% if (!pmHistory.model.itemslist.results.length){ %>
-                    <%= this.partial('items_empty_list', { }) %>
-                <% } else{ %>
-                    <div class="box box-info">
-                        <div class="box-header with-border">
-                            <div style="float:left;">History</div>
-                            <%= pmHistory.searchFiled({query:query, inventory_id:inventory_id}) %>
-                            <% if(pmHistory.getTotalPages(pmHistory.model.itemslist)){ %>
-                                <div style="float: right; margin-right: 20px;" class="hidden-xs">
-                                    <%= pmHistory.paginationHtml(pmHistory.model.itemslist) %>
-                                </div>
-                            <% } %>
-                        </div>
-                        <div class="box-body">
-                            <table class="table table-bordered multiple-select" style="word-wrap:break-word;">
-                                <tbody>
-                                    <tr>
-                                        <th style="width: 45px" onclick=" $(this).parent().toggleClass('selected'); pmHistory.toggleSelectAll($('.multiple-select tr'), $(this).parent().hasClass('selected')); return false;" class="global-select" >
-                                            <div class="ico-on fa fa-toggle-on"></div>
-                                            <div class="ico-off fa  fa-toggle-off"></div>
-                                        </th>
-                                        <th class="hidden-xs start-time-td">Start time</th>
-                                        <th style="width: 110px;" class="hidden-xs">Executor</th>
-                                        <th>Initiator</th>
-                                        <th class="hidden-xs hidden-sm hidden-1000" >Project</th>
-                                        <th class="hidden-xs hidden-sm hidden-1100" >Name</th>
-                                        <th style="width: 120px;">Status</th>
-                                        <th style="width: 160px;" class="hidden-xs hidden-sm hidden-1200">End time</th>
-                                    </tr>
-                                    <% for(var i in pmHistory.model.itemslist.results){  val = pmHistory.model.itemslist.results[i]; %>
-                                        <tr
-                                            class="item-row item-<%- val.id %>  <%- pmHistory.model.selectedItems.justClass(val.id, 'selected') %> light-tr"
-                                            data-id="<%- val.id %>" data-href="/?inventory/<%- val.inventory %>/history/<%- val.id %>">
-                                            <td onclick="pmHistory.toggleSelect(<%- val.id %>); return false;" class="light-tr-none">
-                                                <div class="ico-on fa fa-toggle-on"></div>
-                                                <div class="ico-off fa  fa-toggle-off"></div>
-                                            </td>
-                                            <td class="hidden-xs start-time-td">
-                                                <%- moment(pmHistory.model.itemslist.results[i].start_time).format("MM/DD/YYYY HH:mm:ss") %>
-                                            </td>
-                                            <td class="hidden-xs">
-                                                <% if(val.executor !== null){ %>
-                                                    <% if(pmUsers.model.items[val.executor]!==undefined) { %>
-                                                        <a href="<%- polemarch.opt.host %>/?user/<%- val.executor %>" onclick="return false;" >
-                                                            <%= pmUsers.model.items[val.executor]['username'] %>
-                                                        </a>
-                                                    <% } else { %>
-                                                        removed user
-                                                    <% } %>
-                                                <% }else{ %>
-                                                    system
-                                                <% } %>
-                                            </td>
-                                            <td>
-                                                <% if(val.initiator > 0  && val.initiator_type == 'scheduler'){ %>
-                                                    <% if(pmPeriodicTasks.model.items[val.initiator]!==undefined && pmPeriodicTasks.model.items[val.initiator].id!==undefined) { %>
-                                                        <a href="<%- polemarch.opt.host %>/?project/<%- val.project %>/periodic-task/<%- val.initiator %>" onclick="return false;" >
-                                                            <%= pmPeriodicTasks.model.items[val.initiator]['name'] %>
-                                                        </a>
-                                                    <% } else { %>
-                                                        removed periodic task
-                                                    <% } %>
-                                                 <% }else if(val.initiator > 0  && val.initiator_type == 'project'){ %>
-                                                    <% if(pmProjects.model.items[val.initiator]!==undefined && pmProjects.model.items[val.initiator].id!==undefined) { %>
-                                                        <a href="<%- polemarch.opt.host %>/?project/<%- val.initiator %>" onclick="return false;" >
-                                                            <%= pmProjects.model.items[val.initiator]['name'] %>
-                                                        </a>
-                                                    <% } else { %>
-                                                        removed project
-                                                    <% } %>
-                                                <% }else if(val.initiator > 0  && val.initiator_type == 'template'){ %>
-                                                    <% if(pmTasksTemplates.model.items[val.initiator]!==undefined && pmTasksTemplates.model.items[val.initiator].id!==undefined) { %>
-                                                            <% if(!isEmptyObject(val.options) && val.options['template_option']!==undefined) { %>
-                                                                <a href="<%- polemarch.opt.host %>/?template/<%- pmTasksTemplates.model.items[val.initiator].kind %>/<%- val.initiator %>/option/<%- val.options['template_option'] %>" onclick="return false;" >
-                                                                    <%= pmTasksTemplates.model.items[val.initiator]['name'] %> [<%= val.options['template_option'] %>]
-                                                                </a>
-                                                            <% } else { %>
-                                                                 <a href="<%- polemarch.opt.host %>/?template/<%- pmTasksTemplates.model.items[val.initiator].kind %>/<%- val.initiator %>" onclick="return false;" >
-                                                                    <%= pmTasksTemplates.model.items[val.initiator]['name'] %>
-                                                                </a>
-                                                            <% } %>
-
-                                                        <% } else { %>
-                                                            removed template
-                                                        <% } %>
-                                                <% }else{ %>
-                                                    scheduler
-                                                <% } %>
-                                            </td>
-                                            <td class="hidden-xs hidden-sm hidden-1000">
-                                                <% if(pmProjects.model.items[val.project]!==undefined && pmProjects.model.items[val.project].id!==undefined){ %>
-                                                    <a href="/?project/<%- pmHistory.model.itemslist.results[i].project %>" class="item-name"
-                                                            onclick="return false;" >
-                                                            <%- pmProjects.model.items[pmHistory.model.itemslist.results[i].project].name %>
-                                                    </a>
-                                                <% }else{ %>
-                                                    removed project
-                                                <% } %>
-                                            </td>
-                                             <td class="hidden-xs hidden-sm hidden-1100">
-                                                <a href="/?history/<%- pmHistory.model.itemslist.results[i].id %>" class="item-name"
-                                                        onclick="return false;" ><%- val.mode %></a>
-                                            </td>
-
-                                            <td style="text-align:center;"  class="history-status status-<%- pmHistory.model.itemslist.results[i].status %> <%- pmHistory.model.items[val.id].justClassName('status', function(v){ return "history-status-"+v}) %>" >
-                                                <%= pmHistory.model.items[val.id].justText('status') %>
-                                            </td>
-
-                                            <td class="hidden-xs hidden-sm hidden-1200">
-                                                <%= pmHistory.model.items[val.id].justText('stop_time', function(v){ return v ? moment(v).format("MM/DD/YYYY HH:mm:ss") : ''; }) %>
-                                            </td>
-                                        </tr>
-                                    <% } %>
-                                </tbody>
-                            </table>
-                        </div>
-                        <div class="box-footer clearfix">
-                            <div class="btn-group <%- pmHistory.model.justNotClass('selectedCount', 'hide') %>" role="group">
-                                <button type="button" class="btn btn-primary dropdown-toggle" data-toggle="dropdown" aria-haspopup="true" aria-expanded="false">
-                                    Actions on <%= pmHistory.model.justText('selectedCount') %> items
-                                    <span class="caret"></span>
-                                </button>
-                                <ul class="dropdown-menu">
-                                    <li>
-                                        <a href="#" onclick="pmHistory.deleteRows($('.multiple-select .item-row.selected')); return false;" >Delete selected elements</a>
-                                    </li>
-                                    <li>
-                                        <a href="#" onclick="pmHistory.clearOutputFromSelected(); return false;" >Clear output of selected elements</a>
-                                    </li>
-                                </ul>
-                            </div>
-
-                            <!--<div class="btn-group" role="group">
-                                <button type="button" class="btn btn-default dropdown-toggle" data-toggle="dropdown" aria-haspopup="true" aria-expanded="false">
-                                    Select
-                                    <span class="caret"></span>
-                                </button>
-                                <ul class="dropdown-menu">
-                                    <li>
-                                        <a href="#" onclick="spajs.showLoader(pmHistory.toggleSelectEachItem(true)); return false;" >Select all</a>
-                                    </li>
-                                    <li class=" <%- pmHistory.model.justNotClass('selectedCount', 'hide') %>" >
-                                        <a href="#" onclick="spajs.showLoader(pmHistory.toggleSelectEachItem(false)); return false;" >Unselect all</a>
-                                    </li>
-                                </ul>
-                            </div>-->
-                            <% if(pmHistory.getTotalPages(pmHistory.model.itemslist)){ %>
-                                    <%= pmHistory.paginationHtml(pmHistory.model.itemslist) %>
-                            <% } %>
-                        </div>
-                    </div>
-                <% } %>
-            </section>
-        </div>
-    </section>
-</script>
-
-
-<script type="text/x-just" data-just="history_stdout_line"><span class="stdout-line <%- line.fatal %>" ><%= pmHistory.Syntax(line.text) %></span>
-</script>
-
-<script type="text/x-just" data-just="history_page_body"> 
-    <div class="row history-mode">
-        <section class="col-lg-8 history-LeftInfo"> 
-            <div class="box box-info collapsed-box">
-                <div class="box-header with-border collapsed-box">
-                    Inventory<br>
-                    <div class="box-tools pull-right">
-                        <button type="button" class="btn btn-box-tool btn-history-resize" onclick="$('.history-mode').toggleClass('history-fullsize');" >
-                            <i class="glyphicon glyphicon-resize-full"></i> 
-                            <i class="glyphicon glyphicon-resize-small"></i> 
-                        </button>
-
-                        <button type="button" class="btn btn-box-tool" data-widget="collapse"><i class="fa fa-plus"></i> </button>
-                    </div>
-                </div>
-                <div class="box-body">
-                    <div class="row">
-                        <div class="form-group col-lg-12"> 
-                            <pre
-                            id="raw_inventory-pre"
-                            style="overflow: auto; max-height: 600px;" ><%= pmHistory.model.items[item_id].justText('raw_inventory') %></pre>
-                        </div>
-                    </div>
-                </div>
-            </div>
-
-            <div class="box box-info">
-                <div class="box-header with-border">
-                    stdout<br>
-                    <div class="box-tools pull-right">
-
-                            <~ pmHistory.model.items[item_id].status>
-                            <% if(pmHistory.model.items[item_id].status != 'RUN' && pmHistory.model.items[item_id].status != 'DELAY'){ %>
-
-                                    <button type="button"  class="btn btn-default" id="clear_output" style="margin-right:5px; padding: 3px 9px;" onclick="pmHistory.clearOutput(<%- item_id %>);">
-                                        <span class="fa fa-trash" style="font-size:20px;"></span> <span class="hidden-sm hidden-xs" ></span>
-                                    </button>
-
-                            <% } %>
-                            <~>
-
-                        <button type="button" class="btn btn-box-tool btn-history-resize" onclick="$('.history-mode').toggleClass('history-fullsize');" >
-                            <i class="glyphicon glyphicon-resize-full"></i> 
-                            <i class="glyphicon glyphicon-resize-small"></i> 
-                        </button>
-
-                        <button type="button" class="btn btn-box-tool" data-widget="collapse" onclick="pmHistory.hideClearOutputButton()"><i class="fa fa-minus"></i> </button>
-                    </div>
-                </div>
-                <div class="box-body">
-                    <div class="row">
-                        <div class="form-group col-lg-12">
-                            <label class="control-label" >stdout
-                                (<a href="<%- pmHistory.model.items[item_id].url %>raw/"
-                                        target="_blank"
-                                        download="stdout-<%- pmHistory.model.items[item_id].mode %>-<%- pmHistory.model.items[item_id].start_time %>.log"
-                                        >Full raw stdout</a>)</label>
-
-
-
-
-                            <pre
-                                class="history-stdout"
-                                id="history-stdout"></pre>
-                        </div>
-                    </div>
-                </div>
-            </div> 
-        </section>
-
-        <section class="col-lg-4 history-RightInfo">
-            <div class="box box-info">
-                <div class="box-header with-border">
-                    Task<br>
-                    <div class="box-tools pull-right">
-                        <button type="button" class="btn btn-box-tool" onclick="$('.history-mode').toggleClass('history-fullsize');" ><i class="glyphicon glyphicon-resize-small"></i> </button>
-                    </div>
-                </div>
-                <div class="box-body">
-                    <div class="row">
-                        <div class="form-group col-lg-12 col-xs-12 col-sm-12 col-md-12">
-                            <label class="control-label" >Status</label>
-                            <div
-                                    class="form-control disabled history-status <%- pmHistory.model.items[item_id].justClassName('status', function(v){ return "history-status-"+v}) %>"
-                                    disabled=""
-                                    maxlength="255">
-                                    <%= pmHistory.model.items[item_id].justText('status') %>
-                            </div>
-                            <div class="help-block"></div>
-                        </div>
-                        <div class="form-group col-lg-12 col-xs-12 col-sm-12 col-md-12">
-                            <label class="control-label" ><% if( pmHistory.model.items[item_id].kind != "MODULE"){ %>Playbook<% }else{ %>Module<% } %></label>
-                            <input type="text"
-                                    value="<%- pmHistory.model.items[item_id].mode %>"
-                                    class="form-control disabled"
-                                    disabled=""
-                                    maxlength="255">
-                            <div class="help-block"></div>
-                        </div>
-                        <div class="form-group col-lg-12 col-xs-12 col-sm-12 col-md-12">
-                            <label class="control-label" >Start time</label>
-                            <input type="text"
-                                    value="<%- moment(pmHistory.model.items[item_id].start_time).format('MM/DD/YYYY HH:mm:ss') %>"
-                                    class="form-control disabled"
-                                    disabled=""
-                                    maxlength="255">
-                            <div class="help-block"></div>
-                        </div>
-                        <div class="form-group col-lg-12 col-xs-12 col-sm-12 col-md-12">
-                            <label class="control-label" >Stop time</label>
-                            <div
-                                    class="form-control disabled"
-                                    disabled=""
-                                    maxlength="255">
-                                    <%= pmHistory.model.items[item_id].justText('stop_time', function(v){ return v ? moment(v).format('MM/DD/YYYY HH:mm:ss') : ''; }) %>
-                            </div>
-                            <div class="help-block"></div>
-                        </div>
-                        <div class="form-group col-lg-12 col-xs-12 col-sm-12 col-md-12">
-                            <label class="control-label" >Execution time</label>
-                            <div
-                                    class="form-control disabled"
-                                    disabled=""
-                                    maxlength="255">
-                                    <%= pmHistory.model.items[item_id].justText('execution_time', function(v){ return v ? moment(v*1000).tz('UTC').format('HH:mm:ss') : ''; }) %>
-
-                            </div>
-                            <div class="help-block"></div>
-                        </div>
-                        <div class="form-group col-lg-12 col-xs-12 col-sm-12 col-md-12">
-                            <label class="control-label" >Initiator</label>
-                            <div
-                                    class="form-control disabled"
-                                    disabled=""
-                                    maxlength="255">
-                                    <% if(pmHistory.model.items[item_id].initiator > 0  && pmHistory.model.items[item_id].initiator_type == 'scheduler'){ %>
-                                        <% if(pmPeriodicTasks.model.items[pmHistory.model.items[item_id].initiator]!==undefined && pmPeriodicTasks.model.items[pmHistory.model.items[item_id].initiator].id!==undefined) { %>
-                                            <a href="<%- polemarch.opt.host %>/?project/<%- pmHistory.model.items[item_id].project %>/periodic-task/<%- pmHistory.model.items[item_id].initiator %>" onclick="return spajs.openURL(this.href);" >
-                                                <%= pmPeriodicTasks.model.items[pmHistory.model.items[item_id].initiator].justText('name') %>
-                                            </a>
-                                        <% } else { %>
-                                            removed periodic task
-                                        <% } %>
-                                     <% } else if(pmHistory.model.items[item_id].initiator > 0  && pmHistory.model.items[item_id].initiator_type == 'project'){ %>
-                                        <% if(pmProjects.model.items[pmHistory.model.items[item_id].initiator]!==undefined && pmProjects.model.items[pmHistory.model.items[item_id].initiator].id!==undefined) { %>
-                                            <a href="<%- polemarch.opt.host %>/?project/<%- pmHistory.model.items[item_id].initiator %>" onclick="return spajs.openURL(this.href);" >
-                                                <%= pmProjects.model.items[pmHistory.model.items[item_id].initiator].justText('name') %>
-                                            </a>
-                                        <% } else { %>
-                                            removed project
-                                        <% } %>
-                                    <% } else if(pmHistory.model.items[item_id].initiator > 0  && pmHistory.model.items[item_id].initiator_type == 'template'){ %>
-                                        <% if(pmTasksTemplates.model.items[pmHistory.model.items[item_id].initiator]!==undefined && pmTasksTemplates.model.items[pmHistory.model.items[item_id].initiator].id!==undefined) { %>
-                                            <% if(!isEmptyObject(pmHistory.model.items[item_id].options) && pmHistory.model.items[item_id].options['template_option']!==undefined) { %>
-                                                <a href="<%- polemarch.opt.host %>/?template/<%- pmTasksTemplates.model.items[pmHistory.model.items[item_id].initiator].kind %>/<%- pmHistory.model.items[item_id].initiator %>/option/<%- pmHistory.model.items[item_id].options['template_option'] %>" onclick="return spajs.openURL(this.href);" >
-                                                    <%= pmTasksTemplates.model.items[pmHistory.model.items[item_id].initiator]['name'] %> [<%= pmHistory.model.items[item_id].options['template_option'] %>]
-                                                </a>
-                                            <% } else { %>
-                                                 <a href="<%- polemarch.opt.host %>/?template/<%- pmTasksTemplates.model.items[pmHistory.model.items[item_id].initiator].kind %>/<%- pmHistory.model.items[item_id].initiator %>" onclick="return spajs.openURL(this.href);" >
-                                                    <%= pmTasksTemplates.model.items[pmHistory.model.items[item_id].initiator]['name'] %>
-                                                </a>
-                                            <% } %>
-
-                                        <% } else { %>
-                                            removed template
-                                        <% } %>
-                                    <% } else{ %>
-                                        From scheduler
-                                    <% } %>
-                            </div>
-                            <div class="help-block"></div>
-                        </div>
-                        <div class="form-group col-lg-12 col-xs-12 col-sm-12 col-md-12">
-                            <label class="control-label" >Executor</label>
-                            <div
-                                    class="form-control disabled"
-                                    disabled=""
-                                    maxlength="255">
-                                    <% if(pmHistory.model.items[item_id].executor!==null) { %>
-                                        <% if(pmUsers.model.items[pmHistory.model.items[item_id].executor]!=undefined) { %>
-                                            <a href="<%- polemarch.opt.host %>/?user/<%- pmHistory.model.items[item_id].executor %>" onclick="return spajs.openURL(this.href);" >
-                                                <%= pmUsers.model.items[pmHistory.model.items[item_id].executor].justText('username') %>
-                                            </a>
-                                        <% } else { %>
-                                            removed user
-                                        <% } %>
-                                    <% } else { %>
-                                        system
-                                    <% } %>
-
-                            </div>
-                            <div class="help-block"></div>
-                        </div>
-                        <div class="form-group col-lg-12 col-xs-12 col-sm-12 col-md-12">
-                           <label class="control-label" >Revision</label>
-                           <div
-                                   class="form-control disabled"
-                                   disabled=""
-                                   maxlength="255">
-                                   <%= pmHistory.model.items[item_id].justText('revision') %>
-                           </div>
-                           <div class="help-block"></div>
-                       </div>
-                       
-                        <% if(pmHistory.model.items[item_id].inventory!=null) { %>
-                            <div class="form-group col-lg-12 col-xs-12 col-sm-12 col-md-12">
-                                <label class="control-label" >Inventory</label>
-                                <div
-                                        class="form-control disabled"
-                                        disabled=""
-                                        maxlength="255">
-
-                                          <a href="<%- polemarch.opt.host %>/?inventory/<%- pmHistory.model.items[item_id].inventory %>" onclick="return spajs.openURL(this.href);" >
-                                                  <%= pmInventories.model.items[pmHistory.model.items[item_id].inventory].justText('name') %>
-                                         </a>
-                                </div>
-                                <div class="help-block"></div>
-                            </div>
-                        <%   } %>
-                       
-                        <% if(
-                                pmHistory.model.items[item_id].execute_args 
-                                && Object.keys(pmHistory.model.items[item_id].execute_args).length > 1
-                                || (
-                                        Object.keys(pmHistory.model.items[item_id].execute_args).length 
-                                    &&
-                                        pmHistory.model.items[item_id].execute_args.args === undefined)
-                                ||  pmHistory.model.items[item_id].execute_args.args != ""
-                            ){ %>
-                            <div class="form-group col-lg-12 col-xs-12 col-sm-12 col-md-12">
-                                <h4>Execute args</h4>
-                            </div>
-                            <% for(var i in pmHistory.model.items[item_id].execute_args){ var val = pmHistory.model.items[item_id].execute_args[i] %> 
-                                <% if(val == "" && i != "args"){ %> 
-                                   <div class="form-group col-lg-12 col-xs-12 col-sm-12 col-md-12 boolean-select">
-                                        <label class="control-label"><%- i %></label>
-                                        <div class="form-control selected" onselectstart="return false" onmousedown="return false" style="cursor: pointer;" >
-                                            <div class="ico-on fa fa-toggle-on"></div> 
-                                            <div class="boolean-title">Boolean value</div>
-                                        </div>
-                                        <div class="help-block"></div>
-                                    </div>
-                                <% }else if(val != ""){ %>
-                                    <div class="form-group col-lg-12 col-xs-12 col-sm-12 col-md-12">
-                                       <label class="control-label" ><%- i %></label>
-                                       <div 
-                                               class="form-control disabled"
-                                               disabled=""
-                                               maxlength="255"
-                                               style="overflow:hidden; height:auto;">
-                                               <%- val %>
-                                       </div>
-                                       <div class="help-block"></div>
-                                   </div>
-                                <% } %>
-                               
-                            <% } %>
-                        <% } %>
-
-                    </div>
-
-                </div>
-            </div>
-        </section>
-    </div> 
-</script>
-
-<script type="text/x-just" data-just="history_page">
-    <section class="content-header">
-        <h1>
-            <a href="<%- polemarch.opt.host %>/?history"  onclick="return spajs.openURL(this.href);" class="btn btn-default" >
-                <span class="glyphicon glyphicon-arrow-left"></span>
-            </a>
-
-            <span class="h1-header" ><% if( pmHistory.model.items[item_id].kind != "MODULE"){ %>Playbook<% }else{ %>Module<% } %> `<%- pmHistory.model.items[item_id].mode %>`</span>
-        </h1>
-        <ol class="breadcrumb">
-            <li><a href="<%- polemarch.opt.host %>"  onclick="return spajs.openURL(this.href);" ><i class="fa fa-dashboard"></i> Home</a></li>
-            <li><a href="<%- polemarch.opt.host %>/?history"  onclick="return spajs.openURL(this.href);" >History</a></li>
-            <li class="active"><% if( pmHistory.model.items[item_id].kind != "MODULE"){ %>Playbook<% }else{ %>Module<% } %> `<%- pmHistory.model.items[item_id].mode.slice(0, 20) %>`</li>
-        </ol>
-    </section>
-
-    <section class="content">
-        <~ pmHistory.model.items[item_id].status>
-            <% if(pmHistory.model.items[item_id].status != 'RUN' && pmHistory.model.items[item_id].status != 'DELAY'){ %>
-                <button type="button" onclick="spajs.showLoader(pmHistory.deleteItem(<%- item_id %>)); return false;" class="btn btn-danger danger-right" >
-                    <span class="glyphicon glyphicon-remove" ></span> <span class="hidden-sm hidden-xs" >Remove history</span>
-                </button>
-
-
-            <% }else{ %>
-                <button type="button" onclick="spajs.showLoader(pmHistory.cancelTask(<%- item_id %>)); return false;" class="btn btn-warning danger-right" >Cancel task</button>
-            <% } %>
-        <~>
-        <br>
-        <br>
-        <%= spajs.just.render('history_page_body', {item_id:item_id, project_id:project_id})  %>
-        
-    </section>
-</script>
-
-<script type="text/x-just" data-just="history_pageInProjects">
-    <section class="content-header">
-        <h1>
-            <a href="<%- polemarch.opt.host %>/?project/<%- project_id %>/history"  onclick="return spajs.openURL(this.href);" class="btn btn-default" >
-                <span class="glyphicon glyphicon-arrow-left"></span>
-            </a>
-
-            <span class="h1-header" ><%- pmHistory.model.items[item_id].mode %></span>
-        </h1>
-        <ol class="breadcrumb">
-            <li><a href="<%- polemarch.opt.host %>"  onclick="return spajs.openURL(this.href);" ><i class="fa fa-dashboard"></i> Home</a></li>
-            <li><a href="<%- polemarch.opt.host %>/?projects" onclick="return spajs.openURL(this.href);" >Projects</a></li>
-            <li><a href="<%- polemarch.opt.host %>/?project/<%- project_id %>" onclick="return spajs.openURL(this.href);" ><%- pmProjects.model.items[project_id].name.slice(0, 20) %></a></li>
-            <li><a href="<%- polemarch.opt.host %>/?project/<%- project_id %>/history"  onclick="return spajs.openURL(this.href);" >History</a></li>
-            <li class="active"><%- pmHistory.model.items[item_id].mode.slice(0, 20) %></li>
-        </ol>
-    </section>
-
-    <section class="content">
-        <~ pmHistory.model.items[item_id].status>
-            <% if(pmHistory.model.items[item_id].status != 'RUN' && pmHistory.model.items[item_id].status != 'DELAY'){ %>
-                <button type="button" onclick="spajs.showLoader(pmHistory.deleteItem(<%- item_id %>)); return false;" class="btn btn-danger danger-right" >
-                    <span class="glyphicon glyphicon-remove" ></span> <span class="hidden-sm hidden-xs" >Remove history</span>
-                </button>
-            <% }else{ %>
-                <button type="button" onclick="spajs.showLoader(pmHistory.cancelTask(<%- item_id %>)); return false;" class="btn btn-warning danger-right" >Cancel task</button>
-            <% } %>
-        <~>
-        <br>
-        <br>
-        
-        <%= spajs.just.render('history_page_body', {item_id:item_id, project_id:project_id})  %>
-    </section>
-</script>
-
-<script type="text/x-just" data-just="history_pageInInventory">
-    <section class="content-header">
-        <h1>
-            <a href="<%- polemarch.opt.host %>/?inventory/<%- inventory_id %>/history"  onclick="return spajs.openURL(this.href);" class="btn btn-default" >
-                <span class="glyphicon glyphicon-arrow-left"></span>
-            </a>
-
-            <span class="h1-header" ><%- capitalizeString(pmHistory.model.items[item_id].kind) %> `<%- pmHistory.model.items[item_id].mode %>`</span>
-        </h1>
-        <ol class="breadcrumb">
-            <li><a href="<%- polemarch.opt.host %>"  onclick="return spajs.openURL(this.href);" ><i class="fa fa-dashboard"></i> Home</a></li>
-            <li><a href="<%- polemarch.opt.host %>/?inventories" onclick="return spajs.openURL(this.href);" >Inventories</a></li>
-            <li><a href="<%- polemarch.opt.host %>/?inventories/<%- inventory_id %>" onclick="return spajs.openURL(this.href);" ><%- pmInventories.model.items[inventory_id].name.slice(0, 20) %></a></li>
-            <li><a href="<%- polemarch.opt.host %>/?inventories/<%- inventory_id %>/history"  onclick="return spajs.openURL(this.href);" >History</a></li>
-            <li class="active"><%- capitalizeString(pmHistory.model.items[item_id].kind) %> `<%- pmHistory.model.items[item_id].mode.slice(0, 20) %>`</li>
-        </ol>
-    </section>
-
-    <section class="content">
-        <~ pmHistory.model.items[item_id].status>
-            <% if(pmHistory.model.items[item_id].status != 'RUN' && pmHistory.model.items[item_id].status != 'DELAY'){ %>
-                <button type="button" onclick="spajs.showLoader(pmHistory.deleteItem(<%- item_id %>)); return false;" class="btn btn-danger danger-right" >
-                    <span class="glyphicon glyphicon-remove" ></span> <span class="hidden-sm hidden-xs" >Remove history</span>
-                </button>
-            <% }else{ %>
-                <button type="button" onclick="spajs.showLoader(pmHistory.cancelTask(<%- item_id %>)); return false;" class="btn btn-warning danger-right" >Cancel task</button>
-            <% } %>
-        <~>
-        <br>
-        <br>
-
-        <%= spajs.just.render('history_page_body', {item_id:item_id, project_id:pmHistory.model.items[item_id].project})  %>
-    </section>
-</script>
-
-<script type="text/x-just" data-just="history_pageInTemplate">
-    <section class="content-header">
-        <h1>
-            <a href="<%- polemarch.opt.host %>/?<% if(opt.project_id !== undefined) { %>project/<%- opt.project_id %>/<% } %>template/<%- pmObj.model.items[template_id].kind %>/<%- template_id %>/history"  onclick="return spajs.openURL(this.href);" class="btn btn-default" >
-                <span class="glyphicon glyphicon-arrow-left"></span>
-            </a>
-
-            <span class="h1-header" ><%- capitalizeString(pmHistory.model.items[item_id].kind) %> `<%- pmHistory.model.items[item_id].mode %>`</span>
-        </h1>
-        <ol class="breadcrumb">
-            <li><a href="<%- polemarch.opt.host %>"  onclick="return spajs.openURL(this.href);" ><i class="fa fa-dashboard"></i> Home</a></li>
-            <% if(opt.project_id !== undefined) { %>
-                <li><a href="<%- polemarch.opt.host %>/?projects" onclick="return spajs.openURL(this.href);" >Projects</a></li>
-                <li><a href="<%- polemarch.opt.host %>/?project/<%- opt.project_id %>" onclick="return spajs.openURL(this.href);" ><%- opt.project_name %></a></li>
-                <li><a href="<%- polemarch.opt.host %>/?project/<%- opt.project_id %>/templates" onclick="return spajs.openURL(this.href);" >Templates</a></li>
-                <li><a href="<%- polemarch.opt.host %>/?project/<%- opt.project_id %>/template/<%- pmObj.model.items[template_id].kind %>/<%- template_id %>" onclick="return spajs.openURL(this.href);" ><%- pmObj.model.items[template_id].name.slice(0, 20) %></a></li>
-                <li><a href="<%- polemarch.opt.host %>/?project/<%- opt.project_id %>/template/<%- pmObj.model.items[template_id].kind %>/<%- template_id %>/history"  onclick="return spajs.openURL(this.href);" >History</a></li>
-            <% } else { %>
-                <li><a href="<%- polemarch.opt.host %>/?templates" onclick="return spajs.openURL(this.href);" >Templates</a></li>
-                <li><a href="<%- polemarch.opt.host %>/?template/<%- pmObj.model.items[template_id].kind %>/<%- template_id %>" onclick="return spajs.openURL(this.href);" ><%- pmObj.model.items[template_id].name.slice(0, 20) %></a></li>
-                <li><a href="<%- polemarch.opt.host %>/?template/<%- pmObj.model.items[template_id].kind %>/<%- template_id %>/history"  onclick="return spajs.openURL(this.href);" >History</a></li>
-            <% } %>
-            <li class="active"><%- capitalizeString(pmHistory.model.items[item_id].kind) %> `<%- pmHistory.model.items[item_id].mode.slice(0, 20) %>`</li>
-        </ol>
-    </section>
-
-    <section class="content">
-        <~ pmHistory.model.items[item_id].status>
-            <% if(pmHistory.model.items[item_id].status != 'RUN' && pmHistory.model.items[item_id].status != 'DELAY'){ %>
-                <button type="button" onclick="spajs.showLoader(pmHistory.deleteItem(<%- item_id %>)); return false;" class="btn btn-danger danger-right" >
-                    <span class="glyphicon glyphicon-remove" ></span> <span class="hidden-sm hidden-xs" >Remove history</span>
-                </button>
-            <% }else{ %>
-                <button type="button" onclick="spajs.showLoader(pmHistory.cancelTask(<%- item_id %>)); return false;" class="btn btn-warning danger-right" >Cancel task</button>
-            <% } %>
-        <~>
-        <br>
-        <br>
-
-        <%= spajs.just.render('history_page_body', {item_id:item_id, project_id:pmHistory.model.items[item_id].project})  %>
-    </section>
-</script>
-
->>>>>>> 6fd4763c
