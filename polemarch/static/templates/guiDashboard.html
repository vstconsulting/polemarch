--- conflicted
+++ resolved
@@ -1,8 +1,4 @@
-<<<<<<< HEAD
- 
-=======
-
->>>>>>> ba883af7
+
 <!-- Шаблон виджета -->
 <script type="text/x-just" data-just="pmwItemsCounter">
     <div class="col-lg-2 col-sm-4 col-xs-6 dnd-block" id="pmw<%- model.countObject.model.name %>Counter">
@@ -248,74 +244,4 @@
         <% } %>
 
     </section>
-</script>
-
-
-
-
-<!-- Секция настройки виджета -->
-<script type="text/x-just" data-just="widgetsettings_one_as_filed">
-    <!-- widgetsettings_one_as_filed -->
-
-    <% for (var i in opt.fileds) { %>
-         <div class="form-group col-lg-12 col-xs-12 col-sm-12 col-md-12">
-            <label class="control-label">
-                <% if(opt.fileds[i].name !== undefined) { %>
-                    <%- opt.fileds[i].name %>
-                <% } %>
-            </label>
-        </div>
-        <br>
-        <% if(opt.fileds[i].$ref !== undefined) { %>
-
-           <%= guiObj.renderFiled(opt.fileds[i], opt) %>
-
-        <% } %>
-    <% } %>
-
-</script>
-
-<!-- Секция настройки виджета -->
-<script type="text/x-just" data-just="widgetsetting_one_as_filed">
-    <!-- widgetsetting_one_as_filed -->
-
-   <% for (var i in opt.fileds) { %>
-        <% if(opt.fileds[i].name == 'active' || opt.fileds[i].name == 'collapse'  || opt.fileds[i].name == 'sort') { %>
-
-           <%= guiObj.renderFiled(opt.fileds[i], opt) %>
-
-        <% } %>
-    <% } %>
-
-</script>
-
-<!-- Секция настройки виджета счетчика -->
-<script type="text/x-just" data-just="counterwidgetsetting_one_as_filed">
-    <!-- counterwidgetsetting_one_as_filed -->
-
-    <%! widgetsetting_one_as_filed %>
-
-</script>
-
-<!-- Секция настройки линий графика -->
-<script type="text/x-just" data-just="chartlinesettings_one_as_filed">
-    <!-- chartlinesettings_one_as_filed -->
-
-     <%! widgetsettings_one_as_filed %>
-
-</script>
-
-<!-- Секция настройки линий графика -->
-<script type="text/x-just" data-just="chartlinesetting_one_as_filed">
-    <!-- chartlinesetting_one_as_filed -->
-
-     <% for (var i in opt.fileds) { %>
-        <% if(opt.fileds[i].name == 'active') { %>
-
-           <%= guiObj.renderFiled(opt.fileds[i], opt) %>
-
-        <% } %>
-    <% } %>
-
-</script>
- +</script>