--- conflicted
+++ resolved
@@ -108,11 +108,7 @@
                     <div class="box-body">
                         <div class="row">
                             <% for(var i in opt.fileds){ %>
-<<<<<<< HEAD
                                 <!--<%= i %> = <%= JSON.stringify(opt.fileds[i]) %>  -->
-=======
-                            <!--     <%= i %> = <%= JSON.stringify(opt.fileds[i]) %> -->
->>>>>>> 3d7f2d60
                                 <%= guiObj.renderFiled(opt.fileds[i], opt) %>
                             <% } %>
                         </div>
@@ -134,7 +130,6 @@
         <%- opt.title %>
     </a>
 </script>
-<<<<<<< HEAD
 
 <!-- Список сущностей -->
 <script type="text/x-just" data-just="action_as_button">
@@ -716,7 +711,7 @@
         </div>
     </section>
 </script>
-<!-- Отрисует объект как паоле в другом объекте -->
+<!-- Отрисует объект как поле в другом объекте -->
 <script type="text/x-just" data-just="entity_one_as_filed">
     <!-- entity_one_as_filed -->
    
@@ -733,17 +728,6 @@
     <% }else{ %> 
         <%= guiObj.renderAllFileds(opt) %> 
     <% } %>
-=======
-
-<!-- Список сущностей -->
-<script type="text/x-just" data-just="action_as_button">
-    <a href="<%- opt.link %>"
-        onclick="return spajs.openURL(this.href);"
-        class="<%- opt.class %>"
-    >
-        <%- opt.title %>
-    </a>
->>>>>>> 3d7f2d60
 </script>
   
 
@@ -763,592 +747,6 @@
 </script>
 
 
-<!-- Список сущностей -->
-<script type="text/x-just" data-just="items_empty_list">
-    <div style="text-align: center;" >No child elements, list is empty</div>
-</script>
-
-<!-- Список сущностей -->
-<script type="text/x-just" data-just="entity_list">
-
-    <%[ breadcrumb %>
-        <%= renderBreadcrumbs() %>
-    <%] %>
-    <%* breadcrumb %>
-
-    <section class="content">
-        <div class="row">
-            <div class="col-lg-12">
-                <%[ buttons %>
-                    <% if(guiObj.model.buttons){ %>
-                        <% for(var i in  guiObj.model.buttons){ %>
-                            <% if(guiObj.model.buttons[i].tpl){ %>
-                                <%= guiObj.model.buttons[i].tpl.apply(guiObj, [opt]) %>
-                            <% }else{ %>
-                                <a
-                                    class="top-line-btn <% if(typeof guiObj.model.buttons[i].class == 'function'){ %>
-                                                <%- guiObj.model.buttons[i].class.apply(guiObj, [opt]) %>
-                                           <% }else{ %>
-                                                <%- guiObj.model.buttons[i].class %>
-                                           <% } %>"
-                                    href="<%- guiObj.model.buttons[i].link.apply(guiObj, [opt]) %>"
-                                    title="<%- guiObj.model.buttons[i].help || '' %>"
-                                    onclick="<% if(typeof guiObj.model.buttons[i].onclick == 'function'){ %>
-                                            return <%- guiObj.model.className %>.model.buttons[<%- i %>].onclick.apply(<%- guiObj.model.className %>, [event])
-                                        <% }else{ %>
-                                            <%- guiObj.model.buttons[i].function.apply(guiObj, [opt]) %>
-                                        <% } %>" >
-                                        <% if(typeof guiObj.model.buttons[i].title == 'function'){ %>
-                                            <%= guiObj.model.buttons[i].title.apply(guiObj, [opt]) %>
-                                        <% }else{ %>
-                                            <%= guiObj.model.buttons[i].title %>
-                                        <% } %>
-                                </a>
-                            <% } %>
-                        <% } %>
-                    <% } %>
-                <%] %>
-            </div>
-        </div>
-        <br>
-
-        <div class="row">
-            <section class="col-lg-12">
-                <div class="box box-info">
-                    <div class="box-header with-border">
-                        <%[ search_form %>
-                            <%= spajs.just.render('search_filed', {guiObj: guiObj}) %>
-                        <%] %>
-                        <%* search_form %>
-                        <%[ pagination %>
-                            <% if(guiObj.getTotalPages()){ %>
-                                <div style="float: right; margin-right: 20px;" class="hidden-xs">
-                                    <%= guiObj.paginationHtml() %>
-                                </div>
-                            <% } %>
-                        <%] %>
-                        <%* pagination %>
-                    </div>
-                    <div class="box-body">
-                        <%  if (!guiObj.model.data.results.length){ %>
-                            <%[ empty_list %>
-                                    <%= this.partial('items_empty_list', { }) %>
-                            <%] %>
-                            <%* empty_list %>
-                        <% } else{ %>
-                            <%[ data_list %>
-                                <table class="table table-bordered multiple-select">
-                                    <tbody>
-                                        <tr>
-                                            <th style="width: 45px" onclick=" $(this).parent().toggleClass('selected'); window.guiListSelections.toggleSelectElements('<%- guiObj.model.selectionTag %>', $('.multiple-select tr'), $(this).parent().hasClass('selected')); return false;" class="global-select" >
-                                                <div class="ico-on fa fa-toggle-on"></div>
-                                                <div class="ico-off fa  fa-toggle-off"></div>
-                                            </th>
-                                            <% for(var j in opt.fileds){ %>
-                                                <th
-                                                    <% if(opt.fileds[j].style){ %><%= opt.fileds[j].style.apply(guiObj,[undefined, opt]) %><% } %>
-                                                    <% if(opt.fileds[j].class){ %><%= opt.fileds[j].class.apply(guiObj,[undefined, opt]) %><% } %>  >
-                                                        <%- opt.fileds[j].title %>
-                                                </th>
-                                            <% } %>
-                                            <% if(!isEmptyObject(guiObj.model.sublinks)){ %>
-                                                <th style="width: 95px;" >Actions</th>
-                                            <% } %>
-                                        </tr>
-                                        <% for(var i in guiObj.model.data.results){ %>
-                                            <tr
-                                                class="item-row item-<%- guiObj.model.data.results[i].id %>  <%- window.guiListSelections.selectionControll(guiObj.model.selectionTag, guiObj.model.data.results[i].id) %>"
-                                                data-id="<%- guiObj.model.data.results[i].id %>" >
-                                                <td class=""  onclick="window.guiListSelections.toggleSelection('<%- guiObj.model.selectionTag %>', <%- guiObj.model.data.results[i].id %>); return false;">
-                                                    <div class="ico-on fa fa-toggle-on"></div>
-                                                    <div class="ico-off fa  fa-toggle-off"></div>
-                                                </td>
-                                                <% for(var j in opt.fileds){ %>
-                                                    <td
-                                                        <% if(opt.fileds[j].style){ %><%= opt.fileds[j].style.apply(guiObj, [guiObj.model.data.results[i], opt]) %><% } %>
-                                                        <% if(opt.fileds[j].class){ %><%= opt.fileds[j].class.apply(guiObj, [guiObj.model.data.results[i], opt]) %><% } %>
-                                                    >
-                                                        <% if(!opt.fileds[j].value){ %>
-                                                            <a href="<%- window.hostname %>?<%- spajs.urlInfo.data.reg.page_and_parents + '/' + guiObj.model.data.results[i].id %>" class="item-name"
-                                                                onclick="return spajs.openURL(this.href);" ><%- guiObj.model.data.results[i][opt.fileds[j].name] %></a>
-                                                        <% }else{ %>
-                                                            <%= opt.fileds[j].value.apply(guiObj, [guiObj.model.data.results[i], opt.fileds[j].name, opt]) %>
-                                                        <% } %>
-                                                    </td>
-                                                <% } %>
-                                                <% if(!isEmptyObject(guiObj.model.sublinks)){ %>
-                                                    <td>
-                                                        <div class="btn-group" role="group">
-                                                            <button type="button" class="btn btn-primary dropdown-toggle" data-toggle="dropdown" aria-haspopup="true" aria-expanded="false">
-                                                                Actions
-                                                                <span class="caret"></span>
-                                                            </button>
-                                                            <ul class="dropdown-menu dropdown-menu-right">
-                                                                <% for(var k in guiObj.model.sublinks){   %>
-                                                                    <li>
-                                                                        <a
-                                                                            href="<%- window.hostname %>?<%- spajs.urlInfo.data.reg.page_and_parents + '/' + guiObj.model.data.results[i].id + '/'+ guiObj.model.sublinks[k].name %>"
-                                                                            onclick="return spajs.openURL(this.href);">
-                                                                                <%- k %> <%- guiObj.model.sublinks[k].description %>
-                                                                        </a>
-                                                                    </li>
-                                                                <% } %>
-                                                            </ul>
-                                                        </div>
-                                                    </td>
-                                                <% } %>
-                                            </tr>
-                                        <% } %>
-                                    </tbody>
-                                </table>
-                            <%] %>
-                            <%* data_list %>
-                        <% } %>
-                    </div>
-                    <div class="box-footer clearfix">
-                        <%[ action_buttons %>
-                            <div class="btn-group <%- window.guiListSelections.selectedCount.justNotClass(guiObj.model.selectionTag, 'hide') %>" role="group">
-                                <button type="button" class="btn btn-primary dropdown-toggle" data-toggle="dropdown" aria-haspopup="true" aria-expanded="false">
-                                    Actions on <%= window.guiListSelections.selectedCount.justText(guiObj.model.selectionTag) %> items
-                                    <span class="caret"></span>
-                                </button>
-                                <ul class="dropdown-menu">
-                                    <% for(var k in guiObj.model.multi_actions){   %>
-                                        <!--<li>
-                                            <a href="#"
-                                                onclick="spajs.showLoader(<%- guiObj.model.className %>.deleteRows($('.multiple-select .item-row.selected'))); return false;" >Delete from this page</a>
-                                        </li>
-                                        <li>
-                                            <a href="#" onclick="spajs.showLoader(<%- guiObj.model.className %>.deleteSelected()); return false;" >Delete all selected elements</a>
-                                        </li>-->
-                                        <% if(guiObj.model.multi_actions[k].onClick){ %>
-                                            <li>
-                                                <a  
-                                                    href="#" 
-                                                     <%= justOn('click', guiObj.model.multi_actions[k].onClick) %>
-                                                >
-                                                        <%- k %> <%- guiObj.model.multi_actions[k].description %>
-                                                </a>
-                                            </li>
-                                            <li>
-                                                <a 
-                                                    href="#" 
-                                                    <%= justOn('click', guiObj.model.multi_actions[k].onClick) %>
-                                                >
-                                                        <%- k %> <%- guiObj.model.multi_actions[k].description %> for all selected elements
-                                                </a>
-                                            </li>
-                                        <% }else{ %>
-                                            <li>
-                                                <a  
-                                                    href="#" 
-                                                    onclick="goToMultiAction(window.guiListSelections.getSelection('<%- guiObj.model.selectionTag %>'), '<%- guiObj.model.multi_actions[k].name %>'); return false;">
-                                                        <%- k %> <%- guiObj.model.multi_actions[k].description %>
-                                                </a>
-                                            </li>
-                                            <li>
-                                                <a 
-                                                    href="#" 
-                                                    onclick="goToMultiActionFromElements($('.multiple-select .item-row.selected'), '<%- guiObj.model.multi_actions[k].name %>'); return false;">
-                                                        <%- k %> <%- guiObj.model.multi_actions[k].description %> for all selected elements
-                                                </a>
-                                            </li>
-                                        <% } %>
-                                        <li role="separator" class="divider"></li>
-                                    <% } %> 
-                                </ul>
-                            </div>
-                        <%] %>
-                        <%* action_buttons %>
-
-                        <% if(!query){ %>
-                            <%[ select_buttons %>
-                                <div class="btn-group" role="group">
-                                    <button type="button" class="btn btn-default dropdown-toggle" data-toggle="dropdown" aria-haspopup="true" aria-expanded="false">
-                                        Select
-                                        <span class="caret"></span>
-                                    </button>
-                                    <ul class="dropdown-menu">
-                                        <li>
-                                            <a href="#" <%= justOn('click', function(){ spajs.showLoader(guiObj.toggleSelectEachItem(guiObj.model.selectionTag, true)); return false; }) %> >Select all</a>
-                                        </li>
-                                        <li class="<%- window.guiListSelections.selectedCount.justNotClass(guiObj.model.selectionTag, 'hide') %>" >
-                                            <a href="#" <%= justOn('click', function(){ spajs.showLoader(guiObj.toggleSelectEachItem(guiObj.model.selectionTag, false)); return false; }) %>" >Unselect all</a>
-                                        </li>
-                                    </ul>
-                                </div>
-                            <%] %>
-                            <%* select_buttons %>
-                        <% } %>
-                        <%[ pagination %>
-                            <% if(guiObj.getTotalPages()){ %>
-                                <%= guiObj.paginationHtml(guiObj.model.data) %>
-                            <% } %>
-                        <%] %>
-                        <%* pagination %>
-                    </div>
-                </div>
-            </section>
-        </div>
-    </section>
-</script>
-
-<script type="text/x-just" data-just="entity_list_add_subitems">
-<!-- entity_list_add_subitems -->
- 
-    <%[ breadcrumb %>
-        <%= renderBreadcrumbs() %>
-    <%] %>
-    <%* breadcrumb %>
-
-    <section class="content">
-        <div class="row">
-            <div class="col-lg-12">
-                <%[ buttons %>
-                    <a href="#" class="btn btn-primary" onclick="addToParentsAndGoUp( window.guiListSelections.getSelection('<%- guiObj.model.selectionTag %>')); return false;" >Add selected</a>
-                <%] %>
-                <%* buttons %>
-            </div>
-        </div>
-        <br>
-
-        <div class="row">
-            <section class="col-lg-12">
-                <div class="box box-info">
-                    <div class="box-header with-border">
-                        <%[ search_form %>
-                            <%= spajs.just.render('search_filed', {guiObj: guiObj}) %>
-                        <%] %>
-                        <%* search_form %>
-                        <%[ pagination %>
-                            <% if(guiObj.getTotalPages()){ %>
-                                <div style="float: right; margin-right: 20px;" class="hidden-xs">
-                                    <%= guiObj.paginationHtml() %>
-                                </div>
-                            <% } %>
-                        <%] %>
-                        <%* pagination %>
-                    </div>
-                    <div class="box-body">
-                        <%  if (!guiObj.model.data.results.length){ %>
-                            <%[ empty_list %>
-                                    <%= this.partial('items_empty_list', { }) %>
-                            <%] %>
-                            <%* empty_list %>
-                        <% } else{ %>
-                            <%[ data_list %>
-                                <table class="table table-bordered multiple-select">
-                                    <tbody>
-                                        <tr>
-                                            <th style="width: 45px" onclick=" $(this).parent().toggleClass('selected'); window.guiListSelections.toggleSelectElements('<%- guiObj.model.selectionTag %>', $('.multiple-select tr'), $(this).parent().hasClass('selected')); return false;" class="global-select" >
-                                                <div class="ico-on fa fa-toggle-on"></div>
-                                                <div class="ico-off fa  fa-toggle-off"></div>
-                                            </th>
-                                            <% for(var j in opt.fileds){ %>
-                                                <th
-                                                    <% if(opt.fileds[j].style){ %><%= opt.fileds[j].style.apply(guiObj,[undefined, opt]) %><% } %>
-                                                    <% if(opt.fileds[j].class){ %><%= opt.fileds[j].class.apply(guiObj,[undefined, opt]) %><% } %>  >
-                                                        <%- opt.fileds[j].title %>
-                                                </th>
-                                            <% } %> 
-                                        </tr>
-                                        <% for(var i in guiObj.model.data.results){ %>
-                                            <tr
-                                                class="item-row item-<%- guiObj.model.data.results[i].id %>  <%- window.guiListSelections.selectionControll(guiObj.model.selectionTag, guiObj.model.data.results[i].id) %>"
-                                                data-id="<%- guiObj.model.data.results[i].id %>" >
-                                                <td class=""  onclick="window.guiListSelections.toggleSelection('<%- guiObj.model.selectionTag %>', <%- guiObj.model.data.results[i].id %>); return false;">
-                                                    <div class="ico-on fa fa-toggle-on"></div>
-                                                    <div class="ico-off fa  fa-toggle-off"></div>
-                                                </td>
-                                                <% for(var j in opt.fileds){ %>
-                                                    <td
-                                                        <% if(opt.fileds[j].style){ %><%= opt.fileds[j].style.apply(guiObj, [guiObj.model.data.results[i], opt]) %><% } %>
-                                                        <% if(opt.fileds[j].class){ %><%= opt.fileds[j].class.apply(guiObj, [guiObj.model.data.results[i], opt]) %><% } %>
-                                                    >
-                                                        <% if(!opt.fileds[j].value){ %>
-                                                            <a href="<%- window.hostname %>?<%- spajs.urlInfo.data.reg.page_and_parents + '/' + guiObj.model.data.results[i].id %>" class="item-name"
-                                                                onclick="return spajs.openURL(this.href);" ><%- guiObj.model.data.results[i][opt.fileds[j].name] %></a>
-                                                        <% }else{ %>
-                                                            <%= opt.fileds[j].value.apply(guiObj, [guiObj.model.data.results[i], opt.fileds[j].name, opt]) %>
-                                                        <% } %>
-                                                    </td>
-                                                <% } %> 
-                                            </tr>
-                                        <% } %>
-                                    </tbody>
-                                </table>
-                            <%] %>
-                            <%* data_list %>
-                        <% } %>
-                    </div>
-                    <div class="box-footer clearfix">
-                        <%[ action_buttons %>
-                            <div class="btn-group <%- window.guiListSelections.selectedCount.justNotClass(guiObj.model.selectionTag, 'hide') %>" role="group">
-                                <button type="button" class="btn btn-primary dropdown-toggle" data-toggle="dropdown" aria-haspopup="true" aria-expanded="false">
-                                    Actions on <%= window.guiListSelections.selectedCount.justText(guiObj.model.selectionTag) %> items
-                                    <span class="caret"></span>
-                                </button>
-                                <ul class="dropdown-menu">
-                                    <li>
-                                        <a href="#"  
-                                            onclick="addToParentsAndGoUp(window.guiListSelections.getSelection('<%- guiObj.model.selectionTag %>')); return false;" >Add selected</a>
-                                    </li>
-                                </ul>
-                            </div>
-                        <%] %>
-                        <%* action_buttons %>
-
-                        <% if(!query){ %>
-                            <%[ select_buttons %>
-                                <div class="btn-group" role="group">
-                                    <button type="button" class="btn btn-default dropdown-toggle" data-toggle="dropdown" aria-haspopup="true" aria-expanded="false">
-                                        Select
-                                        <span class="caret"></span>
-                                    </button>
-                                    <ul class="dropdown-menu">
-                                        <li>
-                                            <a href="#" <%= justOn('click', function(){ spajs.showLoader(guiObj.toggleSelectEachItem(guiObj.model.selectionTag, true)); return false; }) %> >Select all</a>
-                                        </li>
-                                        <li class="<%- window.guiListSelections.selectedCount.justNotClass(guiObj.model.selectionTag, 'hide') %>" >
-                                            <a href="#" <%= justOn('click', function(){ spajs.showLoader(guiObj.toggleSelectEachItem(guiObj.model.selectionTag, false)); return false; }) %>" >Unselect all</a>
-                                        </li>
-                                    </ul>
-                                </div>
-                            <%] %>
-                            <%* select_buttons %>
-                        <% } %>
-                        <%[ pagination %>
-                            <% if(guiObj.getTotalPages()){ %>
-                                <%= guiObj.paginationHtml(guiObj.model.data) %>
-                            <% } %>
-                        <%] %>
-                        <%* pagination %>
-                    </div>
-                </div>
-            </section>
-        </div>
-    </section>
-</script>
-
-<script type="text/x-just" data-just="entity_one">
-<!-- entity_one -->
-
-    <%[ breadcrumb %>
-        <%= renderBreadcrumbs() %>
-    <%] %>
-    <%* breadcrumb %>
-
-    <section class="content">
-        <div class="row">
-            <section class="col-lg-12">
-            <%[ buttons %>
-                <%= new guiElements.button({onclick:function(){guiObj.update()}, class:'btn btn-primary', title:'Save', text:'Save'}).render() %>
-                <% if (guiObj.copy != undefined) {%>
-                    <%= new guiElements.button({onclick:function(){guiObj.copy()}, class:'btn btn-primary btn-copy', title:'Copy', text:'Copy'}).render() %>
-                <% } %>
-                <%= new guiElements.button({onclick:function(){ deleteAndGoUp(guiObj) }, class:'btn btn-danger danger-right', title:'Delete this '+guiObj.view.bulk_name, text:'<span class="glyphicon glyphicon-remove"></span> <span class="hidden-sm hidden-xs">Remove</span>'}).render() %>
-
-            <%] %>
-            <%* buttons %>
-
-            <%[ sublink_buttons %>
-                <% for(var k in guiObj.model.sublinks){   %>
-                    <!-- /TODO оптимизировать обработку типа экшена -->
-
-                        <% if  ((!guiObj.model.sublinks[k].isAction) || (guiObj.model.sublinks[k].isAction && (!guiObj.model.sublinks[k].api_path_value.post.parameters.some(elem => elem.schema.$ref == "#/definitions/Empty")))) { %>
-                            <a href="<%- window.hostname %>?<%- spajs.urlInfo.data.reg.page_and_parents+'/'+ guiObj.model.sublinks[k].name %>"
-                            onclick="return spajs.openURL(this.href);"
-                            >
-                            <%- k %> <%- guiObj.model.sublinks[k].description %>
-                            </a>
-                        <% } else { %>
-                            <%= new guiElements.button({onclick:function(){ guiObj.sendToApi('PUT')}, class:'btn btn-primary', title:k, text:k}).render() %>
-                        <% } %>
-
-
-                <% } %>
-            <%] %>
-            <%* sublink_buttons %>
-            </section>
-        </div>
-
-        <div class="row">
-            <section class="col-lg-12">
-                <div class="box box-info">
-                    <div class="box-header with-border">
-                        short_title<br>
-                    </div>
-                    <div class="box-body">
-                        <div class="row">
-                            
-                            <% for(var i in opt.fileds){ %>
-                                <%= guiObj.renderFiled(opt.fileds[i], opt) %>
-                            <% } %>
-                            
-                            <% if(opt.sections){ %>
-                                <% for(var i in opt.sections){ %>
-                                    <%= opt.sections[i].apply(guiObj, [opt.sections[i], opt]) %>
-                                <% } %>
-                            <% } %>
-                        </div>
-                    </div>
-                </div>
-            </section>
-        </div>
-    </section>
-    <!-- /items_new_page -->
-
-</script>
-
-<script type="text/x-just" data-just="group_one">
-
-    <%[ sublink_buttons %>
-        <% for(var k in guiObj.model.sublinks){   %>
-            <% if (guiObj.model.data.children && k == "host"){ %>
-                <% continue; %>
-            <% } else if (k == "group" && !guiObj.model.data.children) {%>
-                <% continue; %>
-            <% } %>
-            <a
-                href="<%- window.hostname %>?<%- spajs.urlInfo.data.reg.page_and_parents+'/'+ guiObj.model.sublinks[k].name %>"
-                onclick="return spajs.openURL(this.href);"
-            >
-                <%- k %> <%- guiObj.model.sublinks[k].description %>
-            </a>
-        <% } %>
-    <%] %>
-
-    <%! entity_one %>
-</script>
-
-<script type="text/x-just" data-just="group_list">
-    <%[ data_list %>
-        <table class="table table-bordered multiple-select">
-            <tbody>
-                <tr>
-                    <th style="width: 45px" onclick=" $(this).parent().toggleClass('selected'); window.guiListSelections.toggleSelectElements('<%- guiObj.model.selectionTag %>', $('.multiple-select tr'), $(this).parent().hasClass('selected')); return false;" class="global-select" >
-                        <div class="ico-on fa fa-toggle-on"></div>
-                        <div class="ico-off fa  fa-toggle-off"></div>
-                    </th>
-                    <% for(var j in opt.fileds){ %>
-                        <th
-                            <% if(opt.fileds[j].style){ %><%= opt.fileds[j].style.apply(guiObj,[undefined, opt]) %><% } %>
-                            <% if(opt.fileds[j].class){ %><%= opt.fileds[j].class.apply(guiObj,[undefined, opt]) %><% } %>  >
-                                <%- opt.fileds[j].title %>
-                        </th>
-                    <% } %>
-                    <% if(!isEmptyObject(guiObj.model.sublinks)){ %>
-                        <th style="width: 95px;" >Actions</th>
-                    <% } %>
-                </tr>
-                <% for(var i in guiObj.model.data.results){ %>
-                    <tr
-                        class="item-row item-<%- guiObj.model.data.results[i].id %>  <%- window.guiListSelections.selectionControll(guiObj.model.selectionTag, guiObj.model.data.results[i].id) %>"
-                        data-id="<%- guiObj.model.data.results[i].id %>" >
-                        <td class=""  onclick="window.guiListSelections.toggleSelection('<%- guiObj.model.selectionTag %>', <%- guiObj.model.data.results[i].id %>); return false;">
-                            <div class="ico-on fa fa-toggle-on"></div>
-                            <div class="ico-off fa  fa-toggle-off"></div>
-                        </td>
-                        <% for(var j in opt.fileds){ %>
-                            <td
-                                <% if(opt.fileds[j].style){ %><%= opt.fileds[j].style.apply(guiObj, [guiObj.model.data.results[i], opt]) %><% } %>
-                                <% if(opt.fileds[j].class){ %><%= opt.fileds[j].class.apply(guiObj, [guiObj.model.data.results[i], opt]) %><% } %>
-                            >
-                                <% if(!opt.fileds[j].value){ %>
-                                    <a href="<%- window.hostname %>?<%- spajs.urlInfo.data.reg.page_and_parents + '/' + guiObj.model.data.results[i].id %>" class="item-name"
-                                        onclick="return spajs.openURL(this.href);" ><%- guiObj.model.data.results[i][opt.fileds[j].name] %></a>
-                                <% }else{ %>
-                                    <%= opt.fileds[j].value.apply(guiObj, [guiObj.model.data.results[i], opt.fileds[j].name, opt]) %>
-                                <% } %>
-                            </td>
-                        <% } %>
-                        <% if(!isEmptyObject(guiObj.model.sublinks)){ %>
-                            <td>
-                                <div class="btn-group" role="group">
-                                    <button type="button" class="btn btn-primary dropdown-toggle" data-toggle="dropdown" aria-haspopup="true" aria-expanded="false">
-                                        Actions
-                                        <span class="caret"></span>
-                                    </button>
-                                    <ul class="dropdown-menu dropdown-menu-right">
-                                        <% for(var k in guiObj.model.sublinks){   %>
-                                            <% if (guiObj.model.data.results[i].children && k == "host"){ %>
-                                                <% continue; %>
-                                            <% } else if (k == "group" && !guiObj.model.data.results[i].children) {%>
-                                                <% continue; %>
-                                            <% } %>
-                                            <li>
-                                                <a
-                                                    href="<%- window.hostname %>?<%- spajs.urlInfo.data.reg.page_and_parents + '/' + guiObj.model.data.results[i].id + '/'+ guiObj.model.sublinks[k].name %>"
-                                                    onclick="return spajs.openURL(this.href);">
-                                                        <%- k %> <%- guiObj.model.sublinks[k].description %>
-                                                </a>
-                                            </li>
-                                        <% } %>
-                                    </ul>
-                                </div>
-                            </td>
-                        <% } %>
-                    </tr>
-                <% } %>
-            </tbody>
-        </table>
-    <%] %>
-
-    <%! entity_list %>
-</script>
-
-<script type="text/x-just" data-just="entity_new">
-<!-- items_new_page -->
-
-
-    <%[ buttons %>
-        <%= new guiElements.button({onclick:function(){createAndGoEdit(guiObj)}, class:'btn btn-primary', title:'Create', text:'Create'}).render() %>
-    <%] %>
-    
-    <%! entity_one %>
-
-</script>
-
-
-<!-- Отрисует страницу ошибки загрузки данных -->
-<script type="text/x-just" data-just="error_as_page">
-    <!-- error_as_page -->
-    <section class="content">
-        <div class="row">
-            <section class="col-lg-12">
-                <div class="box box-info">
-                    <div class="box-header with-border">
-                        Error renderErrorAsPage<br>
-                    </div>
-                    <div class="box-body">
-                        <div class="row">
-                            <div class="col-lg-12">
-                                <%- error.status %><br>
-                                <%- error.data.detail %>
-                            </div>
-                        </div>
-                    </div>
-                </div>
-            </section>
-        </div>
-    </section>
-</script>
-<!-- Отрисует объект как поле в другом объекте -->
-<script type="text/x-just" data-just="entity_one_as_filed">
-    <!-- entity_one_as_filed -->
-   
-    <% if(guiObj.model.data){ %>
-        <div class="form-group col-lg-4 col-xs-12 col-sm-6 col-md-6">
-            <label class="control-label"><%- guiObj.view.bulk_name %></label>
-            <div class="form-control disabled" disabled="" maxlength="255">
-                <a href="<%- hostname %>/?<%- guiObj.getBulkName() %>/<%- guiObj.model.data.id %>" onclick="return spajs.openURL(this.href);">
-                    <%- guiObj.model.data.name || guiObj.model.data.username || (guiObj.view.bulk_name + "/"+guiObj.model.data.id) %>
-                </a>
-            </div>
-            <div class="help-block"></div>
-        </div>
-    <% } %>
-</script>
 
 <!-- Секция настройки виджета -->
 <script type="text/x-just" data-just="widgetsettings_one_as_filed">
