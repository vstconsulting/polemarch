--- conflicted
+++ resolved
@@ -81,11 +81,7 @@
                         </div>
                     </div>
                     <div class="col-lg-4">
-<<<<<<< HEAD
-                       <div style="width=100%;" id="chart_progress_bars">
-=======
                        <div style="width=100%;" class="text-data" id="chart_progress_bars">
->>>>>>> 1ce3fb93
 
                         </div>
                     </div>
