--- conflicted
+++ resolved
@@ -2,11 +2,7 @@
 
 
 
-<<<<<<< HEAD
-<script type="text/x-just" data-just="project_one">
-=======
 <script type="text/x-just" data-just="project_one_get">
->>>>>>> f3507aa0
     <!-- project_one -->
 
     <% if(guiObj.hasForm()){ %>
@@ -14,13 +10,8 @@
 
             <section class="col-lg-12">
 
-<<<<<<< HEAD
                 <div class="card card-info collapsed-card">
                     <div class="card-header with-border collapsed-card">
-=======
-                <div class="card card-info collapsed-box">
-                    <div class="card-header with-border collapsed-box">
->>>>>>> f3507aa0
                         Project settings<br>
                         <div class="card-tools pull-right">
                             <button type="button" class="btn btn-card-tool btn-sm btn-light btn-icon" data-widget="collapse" ><i class="fa fa-plus"></i> </button>
