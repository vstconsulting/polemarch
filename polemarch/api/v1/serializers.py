--- conflicted
+++ resolved
@@ -253,22 +253,7 @@
         return self.instance.facts
 
 
-<<<<<<< HEAD
-class HookSerializer(serializers.ModelSerializer):
-    class Meta:
-        model = models.Hook
-        fields = (
-            'id',
-            'name',
-            'type',
-            'recipients'
-        )
-
-
-class HistoryLinesSerializer(serializers.ModelSerializer):
-=======
 class HistoryLinesSerializer(SignalSerializer):
->>>>>>> 273ceff3
     class Meta:
         model = models.HistoryLines
         fields = ("line_number",
