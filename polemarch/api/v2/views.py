# pylint: disable=unused-argument,protected-access,too-many-ancestors
from collections import OrderedDict
from django.http import HttpResponse
from django.utils.decorators import method_decorator
from rest_framework import exceptions as excepts, status
from rest_framework.authtoken import views as token_views
from drf_yasg.utils import swagger_auto_schema
from vstutils.api.permissions import StaffPermission
from vstutils.api import base, views, serializers as vstsers, decorators as deco
from vstutils.utils import KVExchanger

from . import filters
from . import serializers as sers
from ...main import utils

yes = True
no = False
default_action = dict(methods=["post"], detail=yes)
action_kw = dict(**default_action)
action_kw.update(dict(
response_serializer=sers.ActionResponseSerializer,
    response_code=status.HTTP_200_OK
))
execute_kw = dict(**default_action)
execute_kw.update(dict(
    response_serializer=sers.ExecuteResponseSerializer,
    response_code=status.HTTP_201_CREATED
))


class _VariablesCopyMixin(base.CopyMixin):
    def copy_instance(self, instance):
        new_instance = super(_VariablesCopyMixin, self).copy_instance(instance)
        new_instance.variables.bulk_create([
            sers.models.Variable(key=key, value=value, content_object=new_instance)
            for key, value in instance.vars.items()
        ])
        return new_instance


class OwnedView(base.ModelViewSetSet, base.CopyMixin):
    POST_WHITE_LIST = []

    @deco.action(methods=["post"], detail=True, serializer_class=sers.SetOwnerSerializer)
    def set_owner(self, request, pk=None):
        # pylint: disable=unused-argument
        '''
        Change instance owner.
        '''
        serializer = sers.SetOwnerSerializer(
            self.get_object(), data=request.data, context=self.get_serializer_context()
        )
        serializer.is_valid(True)
        serializer.save()
        return base.Response(serializer.data, status.HTTP_201_CREATED).resp


class __VarsViewSet(base.ModelViewSetSet):
    '''
    Instance execution variables.

    list:
        Return all variables of instance.

    create:
        Create a new variable of instance.

    retrieve:
        Return a variable of instance.

    partial_update:
        Update one or more fields on an existing variable.

    update:
        Update a user.

    destroy:
        Remove an existing variable.
    '''
    model = sers.models.Variable
    serializer_class = sers.VariableSerializer
    filter_class = filters.VariableFilter


class __InvVarsViewSet(__VarsViewSet):
    '''
    Inventory hosts variables.

    retrieve:
        Return a variable of instance.

    list:
        Return all variables of instance.

    create:
        Create a new variable of instance.

    destroy:
        Remove an existing variable.

    partial_update:
        Update one or more fields on an existing variable.

    update:
        Update a user.
    '''
    serializer_class = sers.InventoryVariableSerializer


class __ProjectVarsViewSet(__VarsViewSet):
    '''
    Project settings variables.

    retrieve:
        Return a variable of instance.

    list:
        Return all variables of instance.

    create:
        Create a new variable of instance.

    destroy:
        Remove an existing variable.

    partial_update:
        Update one or more fields on an existing variable.

    update:
        Update a user.
    '''
    serializer_class = sers.ProjectVariableSerializer


class TokenView(token_views.ObtainAuthToken):
    schema = None

    def delete(self, request, *args, **kwargs):
        token = request.auth
        if token:
            key = token.key
            token.delete()
            return base.Response(
                "Token {} removed.".format(key), status.HTTP_204_NO_CONTENT
            ).resp
        raise excepts.ParseError("Token not found.")


class UserViewSet(views.UserViewSet, base.CopyMixin):
    '''
    retrieve:
        Return a user instance.

    list:
        Return all users.

    create:
        Create a new user.

    destroy:
        Remove an existing user.

    partial_update:
        Update one or more fields on an existing user.

    update:
        Update a user.
    '''
    serializer_class = sers.UserSerializer
    serializer_class_one = sers.OneUserSerializer

    copy_related = ['groups']
    copy_field_name = 'username'

    def copy_instance(self, instance):
        new_instance = super(UserViewSet, self).copy_instance(instance)
        new_instance.settings.data = instance.settings.get_settings_copy()
        new_instance.settings.save()
        return new_instance

    @deco.action(
        ["post", "delete", "get"], url_path="settings",
        detail=yes, serializer_class=sers.UserSettingsSerializer
    )
    def user_settings(self, request, *args, **kwargs):
        '''
        Return user settings.
        '''
        obj = self.get_object()
        method = request.method
        if method != "GET":
            obj.settings.data = request.data if method == "POST" else {}
            obj.settings.save()
        return base.Response(obj.settings.data, status.HTTP_200_OK).resp


@deco.nested_view('user', 'id', allow_append=yes, manager_name='users', view=UserViewSet)
class TeamViewSet(OwnedView):
    '''
    retrieve:
        Return a team instance.

    list:
        Return all teams.

    create:
        Create a new team.

    destroy:
        Remove an existing team.

    partial_update:
        Update one or more fields on an existing team.

    update:
        Update a team.
    '''
    model = sers.models.UserGroup
    serializer_class = sers.TeamSerializer
    serializer_class_one = sers.OneTeamSerializer
    filter_class = filters.TeamFilter
    copy_related = ['users']


class __HistoryLineViewSet(base.ReadOnlyModelViewSet):
    schema = None
    model = sers.models.HistoryLines
    serializer_class = sers.HistoryLinesSerializer
    filter_class = filters.HistoryLinesFilter


@method_decorator(name='lines_list', decorator=swagger_auto_schema(auto_schema=None))
@method_decorator(name='raw', decorator=swagger_auto_schema(auto_schema=None))
@deco.nested_view('lines', manager_name='raw_history_line', view=__HistoryLineViewSet)
class HistoryViewSet(base.HistoryModelViewSet):
    '''

    retrieve:
        Return a execution history instance.

    list:
        Return all history of executions.

    destroy:
        Remove an existing history record.

    '''
    model = sers.models.History
    serializer_class = sers.HistorySerializer
    serializer_class_one = sers.OneHistorySerializer
    filter_class = filters.HistoryFilter
    POST_WHITE_LIST = ['cancel']

<<<<<<< HEAD
    @swagger_auto_schema(auto_schema=None)
=======
>>>>>>> 3f4919f9
    @deco.action(["get"], detail=yes, serializer_class=sers.EmptySerializer)
    def raw(self, request, *args, **kwargs):
        '''
        RAW executions output.
        '''
        result = self.get_serializer(self.get_object()).get_raw(request)
        return HttpResponse(result, content_type="text/plain")

<<<<<<< HEAD
    @deco.action(["post"], detail=yes, serializer_class=sers.EmptySerializer)
=======
    @deco.subaction(serializer_class=sers.EmptySerializer, **action_kw)
>>>>>>> 3f4919f9
    def cancel(self, request, *args, **kwargs):
        '''
        Cencel working task.
        '''
        obj = self.get_object()
        exch = KVExchanger(utils.CmdExecutor.CANCEL_PREFIX + str(obj.id))
        exch.send(True, 60) if obj.working else None
        return base.Response("Task canceled: {}".format(obj.id), status.HTTP_200_OK).resp

    @deco.action(["get"], detail=yes, serializer_class=sers.DataSerializer)
    def facts(self, request, *args, **kwargs):
        '''
        Get compilated history facts (only for execution 'module' with module 'setup').
        '''
        objs = self.get_serializer(self.get_object()).get_facts(request)
        return base.Response(objs, status.HTTP_200_OK).resp

    @deco.subaction(["delete"], detail=yes, serializer_class=sers.EmptySerializer)
    def clear(self, request, *args, **kwargs):
        '''
        Clear history output.
        '''
        default_message = "Output trancated.\n"
        obj = self.get_object()
        if obj.status in ["RUN", "DELAY"] or obj.raw_stdout == default_message:  # nocv
            raise excepts.NotAcceptable(
                "Job is running or already trancated"
            )
        obj.raw_stdout = default_message
        result = self.get_serializer(obj).get_raw(request)
        return base.Response(result, status.HTTP_204_NO_CONTENT).resp


@deco.nested_view('variables', 'id', view=__InvVarsViewSet)
class HostViewSet(OwnedView, _VariablesCopyMixin):
    '''
    retrieve:
        Return a host instance.

    list:
        Return all hosts.

    create:
        Create a new host.

    destroy:
        Remove an existing host.

    partial_update:
        Update one or more fields on an existing host.

    update:
        Update a host.
    '''
    model = sers.models.Host
    serializer_class = sers.HostSerializer
    serializer_class_one = sers.OneHostSerializer
    filter_class = filters.HostFilter


@deco.nested_view('variables', 'id', view=__InvVarsViewSet)
class _BaseGroupViewSet(base.ModelViewSetSet):
    '''
    retrieve:
        Return a group instance.

    list:
        Return all groups.

    create:
        Create a new group.

    destroy:
        Remove an existing group.

    partial_update:
        Update one or more fields on an existing group.

    update:
        Update a group.
    '''
    model = sers.models.Group
    serializer_class = sers.GroupSerializer
    serializer_class_one = sers.OneGroupSerializer
    filter_class = filters.GroupFilter
    action_serializers = {
        'create': sers.GroupCreateMasterSerializer
    }


@deco.nested_view(
    'host', 'id', manager_name='hosts', allow_append=yes, view=HostViewSet
)
@deco.nested_view(
    'group', 'id', manager_name='groups', allow_append=yes, view=_BaseGroupViewSet
)
class _GroupMixin(_VariablesCopyMixin, OwnedView):
    '''
    Instance with groups and hosts.
    '''
    copy_related = ['hosts', 'groups']


class GroupViewSet(_BaseGroupViewSet, _GroupMixin):
    __doc__ = _BaseGroupViewSet.__doc__

    def nested_allow_check(self):
        exception = _BaseGroupViewSet.serializer_class_one.ValidationException
        if not self.nested_parent_object.children and self.nested_name == 'group':
            raise exception("Group is not children.")
        if self.nested_parent_object.children and self.nested_name == 'host':
            raise exception("Group is children.")


@deco.nested_view('all_groups', 'id', methods=['get'], view=GroupViewSet, subs=None)
@deco.nested_view('all_hosts', 'id', methods=['get'], view=HostViewSet, subs=None)
@deco.nested_view('variables', 'id', view=__InvVarsViewSet)
class InventoryViewSet(_GroupMixin):
    '''
    retrieve:
        Return a inventory instance.

    list:
        Return all inventories.

    create:
        Create a new inventory.

    destroy:
        Remove an existing inventory.

    partial_update:
        Update one or more fields on an existing inventory.

    update:
        Update a inventory.
    '''
    model = sers.models.Inventory
    serializer_class = sers.InventorySerializer
    serializer_class_one = sers.OneInventorySerializer
    filter_class = filters.InventoryFilter
    copy_related = ['hosts', 'groups']


class __PlaybookViewSet(base.ReadOnlyModelViewSet):
    '''
    Ansible playbook for project.

    retrieve:
        Return a playbook of project instance.

    list:
        Return all playbooks of project.
    '''
    lookup_field = 'id'
    model = sers.models.Task
    serializer_class = sers.PlaybookSerializer
    serializer_class_one = sers.OnePlaybookSerializer
    filter_class = filters.TaskFilter


class __ModuleViewSet(base.ReadOnlyModelViewSet):
    '''
    Ansible module for project.

    retrieve:
        Return a module details of project instance.

    list:
        Return all available modules of project.
    '''
    lookup_field = 'id'
    model = sers.models.Module
    serializer_class = sers.ModuleSerializer
    serializer_class_one = sers.OneModuleSerializer
    filter_class = filters.ModuleFilter


@deco.nested_view('variables', 'id', view=__VarsViewSet)
class __PeriodicTaskViewSet(base.ModelViewSetSet):
    '''
    retrieve:
        Return a perodic task instance.

    list:
        Return all periodic tasks in project.

    create:
        Create a new periodic task.

    destroy:
        Remove an existing periodic task.

    partial_update:
        Update one or more fields on an existing periodic task.

    update:
        Update a periodic task.

    '''
    lookup_field = 'id'
    model = sers.models.PeriodicTask
    serializer_class = sers.PeriodictaskSerializer
    serializer_class_one = sers.OnePeriodictaskSerializer
    filter_class = filters.PeriodicTaskFilter

    @deco.subaction(serializer_class=sers.EmptySerializer, **execute_kw)
    def execute(self, request, *args, **kwargs):
        '''
        Ad-hoc execute periodic task.
        '''
        serializer = self.get_serializer(self.get_object())
        return serializer.execute().resp


class __TemplateViewSet(base.ModelViewSetSet):
    '''
    retrieve:
        Return a execute template instance.

    list:
        Return all execute templates in project.

    create:
        Create a new execute template.

    destroy:
        Remove an existing execute template.

    partial_update:
        Update one or more fields on an existing execute template.

    update:
        Update a execute template.
    '''
    model = sers.models.Template
    serializer_class = sers.TemplateSerializer
    serializer_class_one = sers.OneTemplateSerializer
    filter_class = filters.TemplateFilter
    POST_WHITE_LIST = ['execute']

    @deco.subaction(serializer_class=sers.TemplateExecSerializer, **execute_kw)
    def execute(self, request, *args, **kwargs):
        '''
        Execute template with option.
        '''
        obj = self.get_object()
        return self.get_serializer(obj).execute(request).resp


class __ProjectHistoryViewSet(HistoryViewSet):
    serializer_class = sers.ProjectHistorySerializer


<<<<<<< HEAD
@method_decorator(name='execute_module', decorator=swagger_auto_schema(
    operation_description='Execute ansible module.',
    responses={status.HTTP_201_CREATED: sers.ExecuteResponseSerializer(), }
))
@method_decorator(name='execute_playbook', decorator=swagger_auto_schema(
    operation_description='Execute ansible module.',
    responses={status.HTTP_201_CREATED: sers.ExecuteResponseSerializer(), }
))
@method_decorator(name='sync', decorator=swagger_auto_schema(
    operation_description='Sync project repository.',
    responses={status.HTTP_200_OK: sers.ActionResponseSerializer(), }
))
=======
>>>>>>> 3f4919f9
@deco.nested_view(
    'inventory', 'id', manager_name='inventories',
    allow_append=yes, view=InventoryViewSet
)
@deco.nested_view('playbook', 'id', view=__PlaybookViewSet, methods=['get'])
@deco.nested_view('module', 'id', view=__ModuleViewSet, methods=['get'])
@deco.nested_view('template', 'id', manager_name='template', view=__TemplateViewSet)
@deco.nested_view('periodic_task', 'id', view=__PeriodicTaskViewSet)
@deco.nested_view('history', 'id', manager_name='history', view=__ProjectHistoryViewSet)
@deco.nested_view('variables', 'id', view=__ProjectVarsViewSet)
class ProjectViewSet(_GroupMixin):
    '''
    retrieve:
        Return a project instance.

    list:
        Return all projects.

    create:
        Create a new project.

    destroy:
        Remove an existing project.

    partial_update:
        Update one or more fields on an existing project.

    update:
        Update a project.
    '''
    model = sers.models.Project
    serializer_class = sers.ProjectSerializer
    serializer_class_one = sers.OneProjectSerializer
    filter_class = filters.ProjectFilter
    POST_WHITE_LIST = ['sync', 'execute_playbook', 'execute_module']
    copy_related = _GroupMixin.copy_related + ['inventories']
    action_serializers = {
        'create': sers.ProjectCreateMasterSerializer
    }

    def copy_instance(self, instance):
        instance.status = instance.__class__._meta.get_field('status').default
        return super(ProjectViewSet, self).copy_instance(instance)

    @deco.subaction(serializer_class=vstsers.EmptySerializer, **action_kw)
    def sync(self, request, *args, **kwargs):
        '''
        Sync project with repository.
        '''
        return self.get_serializer(self.get_object()).sync().resp

    @deco.subaction(serializer_class=sers.AnsiblePlaybookSerializer, **execute_kw)
    def execute_playbook(self, request, *args, **kwargs):
        '''
        Execute `ansible-playbook` with arguments.
        '''
        serializer = self.get_serializer(self.get_object())
        return serializer.execute_playbook(request).resp

    @deco.subaction(serializer_class=sers.AnsibleModuleSerializer, **execute_kw)
    def execute_module(self, request, *args, **kwargs):
        '''
        Execute `ansible -m [module]` with arguments.
        '''
        serializer = self.get_serializer(self.get_object())
        return serializer.execute_module(request).resp


class HookViewSet(base.ModelViewSetSet):
    '''
    retrieve:
        Return a hook instance.

    list:
        Return all hooks.

    create:
        Create a new hook.

    destroy:
        Remove an existing hook.

    partial_update:
        Update one or more fields on an existing hook.

    update:
        Update a hook.
    '''
    model = sers.models.Hook
    serializer_class = sers.HookSerializer
    filter_class = filters.HookFilter
    permission_classes = (StaffPermission,)


@method_decorator(name='list', decorator=swagger_auto_schema(
    operation_description='Dashboard statistic.',
    responses={status.HTTP_200_OK: sers.DashboardStatisticSerializer(), }
))
class StatisticViewSet(base.ListNonModelViewSet):
    base_name = "stats"

    def _get_count_by_user(self, model):
        user = self.request.user
        filter_models = (sers.User,)
        if model not in filter_models:
            return model.objects.all().user_filter(user).count()
        return model.objects.all().count()

    def _get_history_stats(self, request):
        qs = sers.models.History.objects.all()
        qs = qs.user_filter(self.request.user)
        return qs.stats(int(request.query_params.get("last", "14")))

    def list(self, request, *args, **kwargs):
        # pylint: disable=unused-argument
        stats = OrderedDict(
            projects=self._get_count_by_user(sers.models.Project),
            templates=self._get_count_by_user(sers.models.Template),
            inventories=self._get_count_by_user(sers.models.Inventory),
            groups=self._get_count_by_user(sers.models.Group),
            hosts=self._get_count_by_user(sers.models.Host),
            teams=self._get_count_by_user(sers.models.UserGroup),
            users=self._get_count_by_user(sers.User),
        )
        stats['jobs'] = self._get_history_stats(request)
        return base.Response(stats, status.HTTP_200_OK).resp


class BulkViewSet(views.BulkViewSet):
    pass<|MERGE_RESOLUTION|>--- conflicted
+++ resolved
@@ -251,10 +251,6 @@
     filter_class = filters.HistoryFilter
     POST_WHITE_LIST = ['cancel']
 
-<<<<<<< HEAD
-    @swagger_auto_schema(auto_schema=None)
-=======
->>>>>>> 3f4919f9
     @deco.action(["get"], detail=yes, serializer_class=sers.EmptySerializer)
     def raw(self, request, *args, **kwargs):
         '''
@@ -263,11 +259,7 @@
         result = self.get_serializer(self.get_object()).get_raw(request)
         return HttpResponse(result, content_type="text/plain")
 
-<<<<<<< HEAD
-    @deco.action(["post"], detail=yes, serializer_class=sers.EmptySerializer)
-=======
     @deco.subaction(serializer_class=sers.EmptySerializer, **action_kw)
->>>>>>> 3f4919f9
     def cancel(self, request, *args, **kwargs):
         '''
         Cencel working task.
@@ -522,21 +514,6 @@
     serializer_class = sers.ProjectHistorySerializer
 
 
-<<<<<<< HEAD
-@method_decorator(name='execute_module', decorator=swagger_auto_schema(
-    operation_description='Execute ansible module.',
-    responses={status.HTTP_201_CREATED: sers.ExecuteResponseSerializer(), }
-))
-@method_decorator(name='execute_playbook', decorator=swagger_auto_schema(
-    operation_description='Execute ansible module.',
-    responses={status.HTTP_201_CREATED: sers.ExecuteResponseSerializer(), }
-))
-@method_decorator(name='sync', decorator=swagger_auto_schema(
-    operation_description='Sync project repository.',
-    responses={status.HTTP_200_OK: sers.ActionResponseSerializer(), }
-))
-=======
->>>>>>> 3f4919f9
 @deco.nested_view(
     'inventory', 'id', manager_name='inventories',
     allow_append=yes, view=InventoryViewSet
