--- conflicted
+++ resolved
@@ -98,11 +98,7 @@
 
 
 class SetOwnerSerializer(DataSerializer):
-<<<<<<< HEAD
-    user_id = vst_fields.Select2Field(required=True, select='Owner',
-=======
     user_id = vst_fields.Select2Field(required=True, select='User',
->>>>>>> 3f4919f9
                                       label='New owner',
                                       autocomplete_represent='username')
 
@@ -285,7 +281,6 @@
 
 class OneHistorySerializer(_SignalSerializer):
     raw_stdout = serializers.SerializerMethodField(read_only=True)
-    execution_time = vst_fields.UptimeField()
 
     class Meta:
         model = models.History
