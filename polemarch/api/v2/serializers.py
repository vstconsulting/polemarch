--- conflicted
+++ resolved
@@ -98,11 +98,7 @@
 
 
 class SetOwnerSerializer(DataSerializer):
-<<<<<<< HEAD
-    user_id = vst_fields.Select2Field(required=True, select='User',
-=======
     user_id = vst_fields.Select2Field(required=True, select='Owner',
->>>>>>> 7cca7f14
                                       label='New owner',
                                       autocomplete_represent='username')
 
@@ -726,15 +722,11 @@
                                            default='',
                                            field='repo_auth',
                                            label='Repo auth data',
-<<<<<<< HEAD
-                                           choices={'NONE': None})
-=======
                                            types={
                                                'KEY': 'secretfile',
                                                'PASSWORD': 'password',
                                                'NONE': 'disabled'
                                            })
->>>>>>> 7cca7f14
 
     class Meta:
         model = models.Project
@@ -792,14 +784,9 @@
                   'status',
                   'revision',
                   'branch',
-<<<<<<< HEAD
-                  'readme_content',
-                  'url',)
-=======
                   'owner',
                   'notes',
                   'readme_content',)
->>>>>>> 7cca7f14
 
     @transaction.atomic()
     def sync(self):
@@ -881,23 +868,12 @@
             continue
         ref_type = settings.get('type', None)
         kwargs = dict(help_text=settings.get('help', ''), required=False)
-<<<<<<< HEAD
-        if ref == 'verbose':
-            field = serializers.IntegerField
-            kwargs.update(dict(max_value=4, default=0))
-        elif ref_type is None:
-=======
         field = None
         if ref_type is None:
->>>>>>> 7cca7f14
             field = serializers.BooleanField
             kwargs['default'] = False
         elif ref_type == 'int':
             field = serializers.IntegerField
-        elif ref == 'inventory':
-            kwargs['required'] = True
-            kwargs['autocomplete'] = 'Inventory'
-            field = vst_fields.AutoCompletionField
         elif ref_type == 'string' or 'choice':
             field = serializers.CharField
             kwargs['allow_blank'] = True
