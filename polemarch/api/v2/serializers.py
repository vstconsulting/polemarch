# pylint: disable=no-member,unused-argument
from __future__ import unicode_literals
import json
from collections import OrderedDict
import six
from django.contrib.auth.models import User
from django.utils.functional import cached_property
from django.db import transaction
from rest_framework import serializers, exceptions, status
from rest_framework.exceptions import PermissionDenied
from vstutils.api import serializers as vst_serializers, fields as vst_fields
from vstutils.api.serializers import DataSerializer, EmptySerializer
from vstutils.api.base import Response
from ...main.utils import AnsibleArgumentsReference

from ...main.models import Inventory
from ...main import models
from ..signals import api_post_save, api_pre_save


# NOTE: we can freely remove that because according to real behaviour all our
#  models always have queryset at this stage, so this code actually doing
# nothing
#
# Serializers field for usability
class ModelRelatedField(serializers.PrimaryKeyRelatedField):
    def __init__(self, **kwargs):
        model = kwargs.pop("model", None)
        assert not ((model is not None or self.queryset is not None) and
                    kwargs.get('read_only', None)), (
            'Relational fields should not provide a `queryset` or `model`'
            ' argument, when setting read_only=`True`.'
        )
        if model is not None:
            kwargs["queryset"] = model.objects.all()
        super(ModelRelatedField, self).__init__(**kwargs)


class DictField(serializers.CharField):

    def to_internal_value(self, data):  # nocv
        return (
            data
            if (
                isinstance(data, (six.string_types, six.text_type)) or
                isinstance(data, (dict, list))
            )
            else self.fail("Unknown type.")
        )

    def to_representation(self, value):  # nocv
        return (
            json.loads(value)
            if not isinstance(value, (dict, list))
            else value
        )


class MultiTypeField(serializers.CharField):
    def to_internal_value(self, data):
        return data

    def to_representation(self, value):
        return (
            value if not isinstance(value, six.class_types)
            else str(value)
        )


def with_signals(func):
    '''
    Decorator for send api_pre_save and api_post_save signals from serializers.
    '''
    def func_wrapper(*args, **kwargs):
        user = args[0].context['request'].user
        with transaction.atomic():
            instance = func(*args, **kwargs)
            api_pre_save.send(
                sender=instance.__class__, instance=instance, user=user
            )
        with transaction.atomic():
            api_post_save.send(
                sender=instance.__class__, instance=instance, user=user
            )
        return instance

    return func_wrapper


# Serializers
class ActionResponseSerializer(DataSerializer, EmptySerializer):
    detail = serializers.CharField()


class ExecuteResponseSerializer(ActionResponseSerializer):
    history_id = serializers.IntegerField(default=None, allow_null=True)
    executor = serializers.IntegerField(default=None, allow_null=True)


class SetOwnerSerializer(DataSerializer):
<<<<<<< HEAD
    user_id = vst_fields.Select2Field(required=True, select='Owner',
                                      autocomplete_represent='username')
=======
    user_id = serializers.IntegerField(required=True, label='New owner')
>>>>>>> d73551d1

    def update(self, instance, validated_data):
        if not self.instance.acl_handler.owned_by(self.current_user()):  # noce
            raise PermissionDenied(self.perms_msg)
        user = self.get_user(validated_data)
        self.instance.acl_handler.set_owner(user)
        return user

    def get_user(self, validated_data):
        return User.objects.get(**validated_data)

    def current_user(self):
        return self.context['request'].user

    def to_representation(self, value):
        return dict(user_id=value.id)

    def to_internal_value(self, data):
        return dict(pk=data['user_id'])


class _SignalSerializer(serializers.ModelSerializer):
    @cached_property
    def _writable_fields(self):
        writable_fields = super(_SignalSerializer, self)._writable_fields
        fields = []
        attrs = [
            'field_name', 'source_attrs', 'source',
            'read_only', 'required', 'write_only', 'default'
        ]
        for field in writable_fields:
            if not isinstance(field, DataSerializer):
                fields.append(field)
                continue
            field_object = serializers.DictField()
            for attr in attrs:
                setattr(field_object, attr, getattr(field, attr, None))
            fields.append(field_object)
        return fields

    @with_signals
    def create(self, validated_data):
        return super(_SignalSerializer, self).create(validated_data)

    @with_signals
    def update(self, instance, validated_data):
        return super(_SignalSerializer, self).update(instance, validated_data)


class _WithPermissionsSerializer(_SignalSerializer):
    perms_msg = "You do not have permission to perform this action."

    def create(self, validated_data):
        validated_data["owner"] = self.current_user()
        return super(_WithPermissionsSerializer, self).create(validated_data)

    def current_user(self):
        return self.context['request'].user


class UserSerializer(vst_serializers.UserSerializer):
    is_staff = serializers.HiddenField(default=True, label='Staff')

    @with_signals
    def create(self, data):
        return super(UserSerializer, self).create(data)

    @with_signals
    def update(self, instance, validated_data):
        return super(UserSerializer, self).update(instance, validated_data)


class OneUserSerializer(UserSerializer):
    password = serializers.CharField(write_only=True, required=False)
    email = serializers.EmailField(required=False)

    class Meta(vst_serializers.OneUserSerializer.Meta):
        pass


class ChartLineSettingSerializer(vst_serializers.JsonObjectSerializer):
    active = serializers.BooleanField(default=True)


class ChartLineSettingsSerializer(vst_serializers.JsonObjectSerializer):
    # pylint: disable=invalid-name
    all_tasks = ChartLineSettingSerializer()
    delay = ChartLineSettingSerializer()
    ok = ChartLineSettingSerializer()
    error = ChartLineSettingSerializer()
    interrupted = ChartLineSettingSerializer()
    offline = ChartLineSettingSerializer()


class WidgetSettingSerializer(vst_serializers.JsonObjectSerializer):
    active = serializers.BooleanField(default=True)
    collapse = serializers.BooleanField(default=False)
    sort = serializers.IntegerField(default=0)


class CounterWidgetSettingSerializer(WidgetSettingSerializer):
    collapse = serializers.BooleanField(default=False, read_only=True)


class WidgetSettingsSerializer(vst_serializers.JsonObjectSerializer):
    pmwUsersCounter = CounterWidgetSettingSerializer()
    pmwProjectsCounter = CounterWidgetSettingSerializer()
    pmwInventoriesCounter = CounterWidgetSettingSerializer()
    pmwGroupsCounter = CounterWidgetSettingSerializer()
    pmwHostsCounter = CounterWidgetSettingSerializer()
    pmwChartWidget = WidgetSettingSerializer()
    pmwAnsibleModuleWidget = WidgetSettingSerializer()


class UserSettingsSerializer(vst_serializers.JsonObjectSerializer):
    chartLineSettings = ChartLineSettingsSerializer()
    widgetSettings = WidgetSettingsSerializer()


class TeamSerializer(_WithPermissionsSerializer):

    class Meta:
        model = models.UserGroup
        fields = (
            'id',
            "name",
            'url',
        )


class OneTeamSerializer(TeamSerializer):
<<<<<<< HEAD
    owner = OwnerSerializer(read_only=True)
    notes = vst_fields.TextareaField(required=False, allow_blank=True)
=======
    owner = UserSerializer(read_only=True)
    notes = serializers.CharField(required=False, allow_blank=True)
>>>>>>> d73551d1

    class Meta:
        model = models.UserGroup
        fields = (
            'id',
            "name",
            "notes",
            "owner",
            'url',
        )


class HistorySerializer(_SignalSerializer):
    class Meta:
        model = models.History
        fields = ("id",
                  "project",
                  "mode",
                  "kind",
                  "status",
                  "inventory",
                  "start_time",
                  "stop_time",
                  "initiator",
                  "initiator_type",
                  "executor",
                  "revision",
                  "options",
                  "url")


class OneHistorySerializer(_SignalSerializer):
    raw_stdout = serializers.SerializerMethodField(read_only=True)

    class Meta:
        model = models.History
        fields = ("id",
                  "project",
                  "mode",
                  "kind",
                  "status",
                  "start_time",
                  "stop_time",
                  "execution_time",
                  "inventory",
                  "raw_inventory",
                  "raw_args",
                  "raw_stdout",
                  "initiator",
                  "initiator_type",
                  "executor",
                  "execute_args",
                  "revision",
                  "options",
                  "url")

    def get_raw(self, request):
        return self.instance.get_raw(request.query_params.get("color", "no") == "yes")

    def get_raw_stdout(self, obj):
        return self.context.get('request').build_absolute_uri("raw/")

    def get_facts(self, request):
        return self.instance.facts


class HistoryLinesSerializer(_SignalSerializer):
    class Meta:
        model = models.HistoryLines
        fields = ("line_number",
                  "line_gnumber",
                  "line",)


class HookSerializer(serializers.ModelSerializer):
    when = serializers.ChoiceField(
        choices=list(models.Hook.handlers.when_types_names.items()),
        required=False, allow_blank=True, default=None
    )
    type = serializers.ChoiceField(
        choices=[(type, type) for type in models.Hook.handlers.list()]
    )

    class Meta:
        model = models.Hook
        fields = (
            'id',
            'name',
            'type',
            'when',
            'enable',
            'recipients'
        )


class VariableSerializer(_SignalSerializer):
    value = MultiTypeField(default="", allow_blank=True)

    class Meta:
        model = models.Variable
        fields = (
            'id',
            'key',
            'value',
        )

    def to_representation(self, instance):
        result = super(VariableSerializer, self).to_representation(instance)
        if instance.key in getattr(instance.content_object, 'HIDDEN_VARS', []):
            result['value'] = "[~~ENCRYPTED~~]"
        return result


class InventoryVariableSerializer(VariableSerializer):
    key = vst_fields.AutoCompletionField(autocomplete=models.Variable.variables_keys)


class ProjectVariableSerializer(VariableSerializer):
    project_keys = (
        ('repo_type', 'Types of repo. Default="MANUAL".'),
        ('repo_sync_on_run', "Sync project by every execution."),
        ('repo_branch', "[Only for GIT repos] Checkout branch on sync."),
        ('repo_password', "[Only for GIT repos] Password to fetch access."),
        ('repo_key', "[Only for GIT repos] Key to fetch access."),
    )
    key = serializers.ChoiceField(choices=project_keys)
    value = vst_fields.DependEnumField(allow_blank=True, field='key', choices={
        'repo_type': list(models.Project.repo_handlers.keys()),
        'repo_sync_on_run': [True, False]
    }, types={
        'repo_password': 'password',
        'repo_key': 'file'
    })


class _WithVariablesSerializer(_WithPermissionsSerializer):
    @transaction.atomic
    def _do_with_vars(self, method_name, *args, **kwargs):
        method = getattr(super(_WithVariablesSerializer, self), method_name)
        instance = method(*args, **kwargs)
        return instance

    def create(self, validated_data):
        return self._do_with_vars("create", validated_data=validated_data)

    def update(self, instance, validated_data):
        return self._do_with_vars("update", instance, validated_data=validated_data)

    def get_vars(self, representation):
        return representation.get('vars', None)

    def to_representation(self, instance, hidden_vars=None):
        rep = super(_WithVariablesSerializer, self).to_representation(instance)
        hv = hidden_vars
        hv = getattr(instance, 'HIDDEN_VARS', []) if hv is None else hv
        vars = self.get_vars(rep)
        if vars is not None:
            for mask_key in hv:
                if mask_key in vars.keys():
                    vars[mask_key] = "[~~ENCRYPTED~~]"
        return rep


class HostSerializer(_WithVariablesSerializer):
    type = serializers.ChoiceField(
        choices=list(dict(HOST='One host.', RANGE='Range of hosts.').items()),
        required=False,
        default='HOST'
    )

    class Meta:
        model = models.Host
        fields = ('id',
                  'name',
                  'type',
                  'url',)


class OneHostSerializer(HostSerializer):
<<<<<<< HEAD
    owner = OwnerSerializer(read_only=True)
    notes = vst_fields.TextareaField(required=False, allow_blank=True)
=======
    owner = UserSerializer(read_only=True)
    notes = serializers.CharField(required=False, allow_blank=True)
>>>>>>> d73551d1

    class Meta:
        model = models.Host
        fields = ('id',
                  'name',
                  'notes',
                  'type',
                  'owner',
                  'url',)


class PlaybookSerializer(_WithVariablesSerializer):
    class Meta:
        model = models.Task
        fields = ('id',
                  'name',
                  'playbook',)


class OnePlaybookSerializer(PlaybookSerializer):
    playbook = serializers.CharField(read_only=True)

    class Meta:
        model = models.Task
        fields = ('id',
                  'name',
                  'playbook',)


class ModuleSerializer(vst_serializers.VSTSerializer):
    class Meta:
        model = models.Module
        fields = (
            'id',
            'path',
            'name',
        )


class OneModuleSerializer(ModuleSerializer):
    data = DataSerializer()

    class Meta:
        model = models.Module
        fields = (
            'id',
            'path',
            'name',
            'data',
        )


class PeriodictaskSerializer(_WithVariablesSerializer):
    kind = serializers.ChoiceField(
        choices=[(k, k) for k in models.PeriodicTask.kinds],
        required=False,
        default=models.PeriodicTask.kinds[0],
        label='Task type'
    )
    type = serializers.ChoiceField(
        choices=[(k, k) for k in models.PeriodicTask.types],
        required=False,
        default=models.PeriodicTask.types[0],
        label='Interval type'
    )
    schedule = serializers.CharField(allow_blank=True)
    inventory = serializers.CharField(required=False)
    mode = serializers.CharField(required=False)

    class Meta:
        model = models.PeriodicTask
        fields = ('id',
                  'name',
                  'type',
                  'schedule',
                  'mode',
                  'kind',
                  'inventory',
                  'save_result',
                  'template',
                  'template_opt',
                  'enabled',)

    @transaction.atomic
    def _do_with_vars(self, *args, **kwargs):
        kw = kwargs['validated_data']
        if kw.get('kind', None) == 'TEMPLATE':
            kw['inventory'] = ''
            kw['mode'] = ''
            kwargs['validated_data'] = kw
        return super(PeriodictaskSerializer, self)._do_with_vars(*args, **kwargs)


class OnePeriodictaskSerializer(PeriodictaskSerializer):
    project = ModelRelatedField(required=False, model=models.Project)
    notes = vst_fields.TextareaField(required=False, allow_blank=True)

    class Meta:
        model = models.PeriodicTask
        fields = ('id',
                  'name',
                  'notes',
                  'type',
                  'schedule',
                  'mode',
                  'kind',
                  'project',
                  'inventory',
                  'save_result',
                  'template',
                  'template_opt',
                  'enabled',)

    def execute(self):
        inventory = self.instance.inventory
        rdata = ExecuteResponseSerializer(data=dict(
            detail="Started at inventory {}.".format(inventory),
            history_id=self.instance.execute(sync=False)
        ))
        rdata.is_valid(True)
        return Response(rdata.data, status.HTTP_201_CREATED)


class TemplateSerializer(_WithVariablesSerializer):
    data = DataSerializer(required=True, write_only=True)
    options = DataSerializer(write_only=True)
    options_list = serializers.ListField(read_only=True)
    kind = serializers.ChoiceField(
        choices=[(k, k) for k in models.Template.kinds],
        required=False,
        default=models.Template.kinds[0],
        label='Type'
    )

    class Meta:
        model = models.Template
        fields = (
            'id',
            'name',
            'kind',
            'data',
            'options',
            'options_list',
        )

    def get_vars(self, representation):
        try:
            return representation['data']['vars']
        except KeyError:  # nocv
            return None

    def set_opts_vars(self, rep, hidden_vars):
        if not rep.get('vars', None):
            return rep
        var = rep['vars']
        for mask_key in hidden_vars:
            if mask_key in var.keys():
                var[mask_key] = "[~~ENCRYPTED~~]"
        return rep

    def repr_options(self, instance, data, hidden_vars):
        hv = hidden_vars
        hv = instance.HIDDEN_VARS if hv is None else hv
        for name, rep in data.get('options', {}).items():
            data['options'][name] = self.set_opts_vars(rep, hv)

    def to_representation(self, instance):
        data = OrderedDict()
        if instance.kind in ["Task", "Module"]:
            hidden_vars = models.PeriodicTask.HIDDEN_VARS
            data = super(TemplateSerializer, self).to_representation(
                instance, hidden_vars=hidden_vars
            )
            self.repr_options(instance, data, hidden_vars)
        return data


class OneTemplateSerializer(TemplateSerializer):
    data = DataSerializer(required=True)
    options = DataSerializer(required=False)
    options_list = serializers.ListField(read_only=True)
    notes = vst_fields.TextareaField(required=False, allow_blank=True)

    class Meta:
        model = models.Template
        fields = (
            'id',
            'name',
            'notes',
            'kind',
            'data',
            'options',
            'options_list',
        )

    def execute(self, request):
        serializer = OneProjectSerializer(self.instance.project)
        return self.instance.execute(
            serializer, request.user, request.data.get('option', None)
        )


class TemplateExecSerializer(DataSerializer):
    option = serializers.CharField(
        help_text='Option name from template options.',
        min_length=0, allow_blank=True,
        required=False
    )


###################################
# Subclasses for operations
# with hosts and groups
class _InventoryOperations(_WithVariablesSerializer):
    pass


###################################

class GroupSerializer(_WithVariablesSerializer):
    children = serializers.BooleanField(read_only=True)

    class Meta:
        model = models.Group
        fields = ('id',
                  'name',
                  'children',
                  'url',)


class OneGroupSerializer(GroupSerializer, _InventoryOperations):
<<<<<<< HEAD
    owner = OwnerSerializer(read_only=True)
    notes = vst_fields.TextareaField(required=False, allow_blank=True)
=======
    owner = UserSerializer(read_only=True)
    notes = serializers.CharField(required=False, allow_blank=True)
>>>>>>> d73551d1

    class Meta:
        model = models.Group
        fields = ('id',
                  'name',
                  'notes',
                  'children',
                  'owner',
                  'url',)

    class ValidationException(exceptions.ValidationError):
        status_code = 409


class GroupCreateMasterSerializer(OneGroupSerializer):
    children = serializers.BooleanField(write_only=True,
                                        label='Contains groups',
                                        default=False)


class InventorySerializer(_WithVariablesSerializer):

    class Meta:
        model = models.Inventory
        fields = ('id',
                  'name',
                  'url',)


class OneInventorySerializer(InventorySerializer, _InventoryOperations):
<<<<<<< HEAD
    owner = OwnerSerializer(read_only=True)
    notes = vst_fields.TextareaField(required=False, allow_blank=True)
=======
    owner = UserSerializer(read_only=True)
    notes = serializers.CharField(required=False, allow_blank=True)
>>>>>>> d73551d1

    class Meta:
        model = models.Inventory
        fields = ('id',
                  'name',
                  'notes',
                  'owner',
                  'url',)


def list_to_choices(items_list):
    def handler(item):
        return (item, item)

    return list(map(handler, items_list))


class ProjectCreateMasterSerializer(vst_serializers.VSTSerializer):
    types = list_to_choices(models.Project.repo_handlers.keys())
    auth_types = list_to_choices(['NONE', 'KEY', 'PASSWORD'])

    name = serializers.CharField(required=True)
    status = serializers.CharField(read_only=True)
    type = serializers.ChoiceField(choices=types, default='MANUAL', label='Repo type')
    repository = serializers.CharField(default='MANUAL', label='Repo url')
    repo_auth = serializers.ChoiceField(choices=auth_types,
                                        default='NONE',
                                        label='Repo auth type',
                                        write_only=True)
    auth_data = vst_fields.DependEnumField(allow_blank=True,
                                           write_only=True,
                                           default='',
                                           field='repo_auth',
                                           label='Repo auth data',
                                           choices={'NONE': None})

    class Meta:
        model = models.Project
        fields = (
            'id',
            'name',
            'status',
            'type',
            'repository',
            'repo_auth',
            'auth_data',
        )

    def create(self, validated_data):
        repo_type = validated_data.pop('type')
        repo_auth_type = validated_data.pop('repo_auth')
        repo_auth_data = validated_data.pop('auth_data')

        instance = super(ProjectCreateMasterSerializer, self).create(validated_data)
        instance.variables.create(key='repo_type', value=repo_type)
        if repo_auth_type != 'NONE':  # nocv
            key = 'repo_{}'.format(repo_auth_type.lower())
            instance.variables.create(key=key, value=repo_auth_data)
        return instance


class ProjectSerializer(_InventoryOperations):
    status = serializers.CharField(read_only=True)
    type   = serializers.CharField(read_only=True)

    class Meta:
        model = models.Project
        fields = ('id',
                  'name',
                  'status',
                  'type',
                  'url',)

    @transaction.atomic
    def _do_with_vars(self, *args, **kw):
        instance = super(ProjectSerializer, self)._do_with_vars(*args, **kw)
        return instance if instance.repo_class else None


class OneProjectSerializer(ProjectSerializer, _InventoryOperations):
    repository  = serializers.CharField(default='MANUAL')
<<<<<<< HEAD
    owner = OwnerSerializer(read_only=True)
    notes = vst_fields.TextareaField(required=False, allow_blank=True)
    readme_content = vst_fields.HtmlField(read_only=True)
    readme_ext = serializers.CharField(read_only=True)
=======
    owner = UserSerializer(read_only=True)
    notes = serializers.CharField(required=False, allow_blank=True)
    readme_content = vst_fields.HtmlField(read_only=True, label='Information')
>>>>>>> d73551d1

    class Meta:
        model = models.Project
        fields = ('id',
                  'name',
                  'notes',
                  'status',
                  'repository',
                  'owner',
                  'revision',
                  'branch',
                  'readme_content',
                  'url',)

    @transaction.atomic()
    def sync(self):
        self.instance.start_repo_task("sync")
        serializer = ActionResponseSerializer(
            data=dict(detail="Sync with {}.".format(self.instance.repository))
        )
        serializer.is_valid(True)
        return Response(serializer.data, status.HTTP_200_OK)

    def _execution(self, kind, data, user, **kwargs):
        template = kwargs.pop("template", None)
        inventory = data.pop("inventory")
        try:
            inventory = Inventory.objects.get(id=int(inventory))
            if not inventory.acl_handler.viewable_by(user):  # nocv
                raise PermissionDenied(
                    "You don't have permission to inventory."
                )
        except ValueError:
            pass
        if template is not None:
            init_type = "template"
            obj_id = template
            data['template_option'] = kwargs.get('template_option', None)
        else:
            init_type = "project"
            obj_id = self.instance.id
        history_id = self.instance.execute(
            kind, str(data.pop(kind)), inventory,
            initiator=obj_id, initiator_type=init_type, executor=user, **data
        )
        rdata = ExecuteResponseSerializer(data=dict(
            detail="Started at inventory {}.".format(inventory),
            history_id=history_id, executor=user.id
        ))
        rdata.is_valid(raise_exception=True)
        return Response(rdata.data, status.HTTP_201_CREATED)

    def execute_playbook(self, request):
        return self._execution("playbook", dict(request.data), request.user)

    def execute_module(self, request):
        return self._execution("module", dict(request.data), request.user)


ansible_reference = AnsibleArgumentsReference()


def generate_fileds(ansible_type):
    if ansible_type is None:
        return OrderedDict()

    fields = OrderedDict()

    for ref, settings in ansible_reference.raw_dict[ansible_type].items():
        if ref in ['help', 'version', ]:
            continue
        ref_type = settings.get('type', None)
        kwargs = dict(help_text=settings.get('help', ''), required=False)
        if ref == 'verbose':
            field = serializers.IntegerField
            kwargs.update(dict(max_value=4, default=0))
        elif ref_type is None:
            field = serializers.BooleanField
            kwargs['default'] = False
        elif ref in models.PeriodicTask.HIDDEN_VARS:
            field = vst_fields.SecretFileInString
        elif ref_type == 'int':
            field = serializers.IntegerField
        elif ref == 'inventory':
            kwargs['required'] = True
            kwargs['autocomplete'] = 'Inventory'
            field = vst_fields.AutoCompletionField
        elif ref_type == 'string' or 'choice':
            field = serializers.CharField
        else:  # nocv
            continue
        field_name = ref.replace('-', '_')
        fields[field_name] = field(**kwargs)

    return fields


class AnsibleSerializerMetaclass(serializers.SerializerMetaclass):
    @staticmethod
    def __new__(cls, name, bases, attrs):
        ansible_type = None
        if isinstance(attrs.get('playbook', None), serializers.CharField):
            ansible_type = 'playbook'
        elif isinstance(attrs.get('module', None), serializers.CharField):
            ansible_type = 'module'
        attrs.update(generate_fileds(ansible_type))
        return super(AnsibleSerializerMetaclass, cls).__new__(cls, name, bases, attrs)


@six.add_metaclass(AnsibleSerializerMetaclass)
class _AnsibleSerializer(DataSerializer):
    pass


class AnsiblePlaybookSerializer(_AnsibleSerializer):
    playbook = vst_fields.AutoCompletionField(required=True, autocomplete='Playbook',
                                              autocomplete_property='playbook')


class AnsibleModuleSerializer(_AnsibleSerializer):
    module = vst_fields.AutoCompletionField(required=True, autocomplete='Module',
                                            autocomplete_property='name',
                                            autocomplete_represent='path')


class BaseDashboardJobSerializer(DataSerializer):
    status = serializers.CharField()
    sum = serializers.IntegerField()
    all = serializers.IntegerField()


class DayDashboardJobSerializer(BaseDashboardJobSerializer):
    day = serializers.DateTimeField()


class MonthDashboardJobSerializer(BaseDashboardJobSerializer):
    month = serializers.DateTimeField()


class YearDashboardJobSerializer(BaseDashboardJobSerializer):
    year = serializers.DateTimeField()


class DashboardJobsSerializer(DataSerializer):
    day = DayDashboardJobSerializer(many=True)
    month = MonthDashboardJobSerializer(many=True)
    year = YearDashboardJobSerializer(many=True)


class DashboardStatisticSerializer(DataSerializer):
    projects = serializers.IntegerField()
    templates = serializers.IntegerField()
    inventories = serializers.IntegerField()
    groups = serializers.IntegerField()
    hosts = serializers.IntegerField()
    teams = serializers.IntegerField()
    users = serializers.IntegerField()
    jobs = DashboardJobsSerializer()<|MERGE_RESOLUTION|>--- conflicted
+++ resolved
@@ -98,12 +98,9 @@
 
 
 class SetOwnerSerializer(DataSerializer):
-<<<<<<< HEAD
     user_id = vst_fields.Select2Field(required=True, select='Owner',
+                                      label='New owner',
                                       autocomplete_represent='username')
-=======
-    user_id = serializers.IntegerField(required=True, label='New owner')
->>>>>>> d73551d1
 
     def update(self, instance, validated_data):
         if not self.instance.acl_handler.owned_by(self.current_user()):  # noce
@@ -235,13 +232,8 @@
 
 
 class OneTeamSerializer(TeamSerializer):
-<<<<<<< HEAD
-    owner = OwnerSerializer(read_only=True)
+    owner = UserSerializer(read_only=True)
     notes = vst_fields.TextareaField(required=False, allow_blank=True)
-=======
-    owner = UserSerializer(read_only=True)
-    notes = serializers.CharField(required=False, allow_blank=True)
->>>>>>> d73551d1
 
     class Meta:
         model = models.UserGroup
@@ -421,13 +413,8 @@
 
 
 class OneHostSerializer(HostSerializer):
-<<<<<<< HEAD
-    owner = OwnerSerializer(read_only=True)
+    owner = UserSerializer(read_only=True)
     notes = vst_fields.TextareaField(required=False, allow_blank=True)
-=======
-    owner = UserSerializer(read_only=True)
-    notes = serializers.CharField(required=False, allow_blank=True)
->>>>>>> d73551d1
 
     class Meta:
         model = models.Host
@@ -659,13 +646,8 @@
 
 
 class OneGroupSerializer(GroupSerializer, _InventoryOperations):
-<<<<<<< HEAD
-    owner = OwnerSerializer(read_only=True)
+    owner = UserSerializer(read_only=True)
     notes = vst_fields.TextareaField(required=False, allow_blank=True)
-=======
-    owner = UserSerializer(read_only=True)
-    notes = serializers.CharField(required=False, allow_blank=True)
->>>>>>> d73551d1
 
     class Meta:
         model = models.Group
@@ -696,13 +678,8 @@
 
 
 class OneInventorySerializer(InventorySerializer, _InventoryOperations):
-<<<<<<< HEAD
-    owner = OwnerSerializer(read_only=True)
+    owner = UserSerializer(read_only=True)
     notes = vst_fields.TextareaField(required=False, allow_blank=True)
-=======
-    owner = UserSerializer(read_only=True)
-    notes = serializers.CharField(required=False, allow_blank=True)
->>>>>>> d73551d1
 
     class Meta:
         model = models.Inventory
@@ -784,16 +761,9 @@
 
 class OneProjectSerializer(ProjectSerializer, _InventoryOperations):
     repository  = serializers.CharField(default='MANUAL')
-<<<<<<< HEAD
-    owner = OwnerSerializer(read_only=True)
+    owner = UserSerializer(read_only=True)
     notes = vst_fields.TextareaField(required=False, allow_blank=True)
-    readme_content = vst_fields.HtmlField(read_only=True)
-    readme_ext = serializers.CharField(read_only=True)
-=======
-    owner = UserSerializer(read_only=True)
-    notes = serializers.CharField(required=False, allow_blank=True)
     readme_content = vst_fields.HtmlField(read_only=True, label='Information')
->>>>>>> d73551d1
 
     class Meta:
         model = models.Project
