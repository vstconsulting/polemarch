--- conflicted
+++ resolved
@@ -1,10 +1,6 @@
 [tox]
-<<<<<<< HEAD
-# envlist = py35-build,py{35,36,37}-wheel
+# envlist = py35-build,py{35,36,37}-wheel,auditwheel
 envlist = py35-{build,wheel}
-=======
-envlist = py35-build,py{35,36,37}-wheel,auditwheel
->>>>>>> ba18ebe9
 skipsdist = True
 
 [testenv]
@@ -21,10 +17,6 @@
     rm -rf build
     build: make compile PY=python {posargs}
     wheel: make wheel PY=python {posargs}
-<<<<<<< HEAD
-    wheel: bash -c "for whl in `ls dist/*.whl | grep -v manylinux | grep -v none-any`; do auditwheel repair $whl -w dist/ && rm $whl; done"
-=======
->>>>>>> ba18ebe9
     deb: make deb PY=python {posargs}
     rpm: make rpm PY=python {posargs}
 deps =
@@ -35,9 +27,6 @@
     csscompressor==0.9.5
     {rpm,deb}: virtualenv==16.0
     {rpm,deb}: venvctrl
-<<<<<<< HEAD
-    py{35,36,37}-wheel: auditwheel
-=======
 
 [testenv:auditwheel]
 basepython = python3.6
@@ -47,7 +36,6 @@
     rm
     ls
 commands =
-    bash -c "for whl in `ls dist/*.whl | grep -v manylinux`; do auditwheel repair $whl -w dist/; rm $whl; done"
+    bash -c "for whl in `ls dist/*.whl | grep -v manylinux | grep -v none-any`; do auditwheel repair $whl -w dist/; rm $whl; done"
 deps =
-    auditwheel
->>>>>>> ba18ebe9
+    auditwheel