$( document ).ready(function() {

    var headings = $('.sidebar-menu .toctree-l1');

    for(var i=0; i<headings.length; i++)
    {
        var t = headings[i].children[0].innerText;
        $($('.toctree-l1')[i].children[0]).empty();
        $($('.toctree-l1')[i].children[0]).prepend('<i class="fa fa-book doc-sidebar-icon"></i>');
        $($('.toctree-l1')[i].children[0]).append('<span class="docs-heading-wrapper"><span class="docs-heading">' + t + '</span></span>');
    }

    $(".sidebar-menu .toctree-l1 .reference.internal").mouseenter(function () {
        var thisEl = this;
            var docsHeadings = $(".sidebar-menu .docs-heading-wrapper");
            var bool = false;
            for(var i=0; i<docsHeadings.length; i++)
            {
                if($(docsHeadings[i]).is(':hover'))
                {
                    bool = true;
                }
            }

            if(bool==false)
            {
                $(".sidebar-menu .docs-heading-wrapper-visible").removeClass("docs-heading-wrapper-visible");
                $(thisEl).children('span').addClass('docs-heading-wrapper-visible');
            }
<<<<<<< HEAD
        }, 200);
=======
    })
>>>>>>> 3e411720

        $(".content-wrapper").hover(function ()
        {
            $(".sidebar-menu .docs-heading-wrapper-visible").removeClass("docs-heading-wrapper-visible");
        })

        $(".navbar").hover(function ()
        {
            $(".sidebar-menu .docs-heading-wrapper-visible").removeClass("docs-heading-wrapper-visible");
        })
    })

    var guiSettings = JSON.parse(window.localStorage.getItem('guiLocalSettings'));

    if(guiSettings != null)
    {
        if(guiSettings.hideMenu !== undefined)
        {
            if(guiSettings.hideMenu)
            {
                $('body').addClass('sidebar-collapse');
            }
        }
    }


    window.onresize=function ()
    {
        if(window.innerWidth>767)
        {
            if(guiLocalSettings.get('hideMenu'))
            {
                $("body").addClass('sidebar-collapse');
            }
            if ($("body").hasClass('sidebar-open'))
            {
                $("body").removeClass('sidebar-open');
            }
        }
        else
        {
            if ($("body").hasClass('sidebar-collapse')){
                $("body").removeClass('sidebar-collapse');
            }
        }
    }
});<|MERGE_RESOLUTION|>--- conflicted
+++ resolved
@@ -27,55 +27,20 @@
                 $(".sidebar-menu .docs-heading-wrapper-visible").removeClass("docs-heading-wrapper-visible");
                 $(thisEl).children('span').addClass('docs-heading-wrapper-visible');
             }
-<<<<<<< HEAD
-        }, 200);
-=======
-    })
->>>>>>> 3e411720
-
-        $(".content-wrapper").hover(function ()
-        {
-            $(".sidebar-menu .docs-heading-wrapper-visible").removeClass("docs-heading-wrapper-visible");
-        })
-
-        $(".navbar").hover(function ()
-        {
-            $(".sidebar-menu .docs-heading-wrapper-visible").removeClass("docs-heading-wrapper-visible");
-        })
     })
 
-    var guiSettings = JSON.parse(window.localStorage.getItem('guiLocalSettings'));
+    $(".content-wrapper").hover(function ()
+    {
+        $(".sidebar-menu .docs-heading-wrapper-visible").removeClass("docs-heading-wrapper-visible");
+    })
 
-    if(guiSettings != null)
+    $(".navbar").hover(function ()
     {
-        if(guiSettings.hideMenu !== undefined)
-        {
-            if(guiSettings.hideMenu)
-            {
-                $('body').addClass('sidebar-collapse');
-            }
-        }
-    }
+        $(".sidebar-menu .docs-heading-wrapper-visible").removeClass("docs-heading-wrapper-visible");
+    })
 
-
-    window.onresize=function ()
+    if(guiLocalSettings.get('hideMenu'))
     {
-        if(window.innerWidth>767)
-        {
-            if(guiLocalSettings.get('hideMenu'))
-            {
-                $("body").addClass('sidebar-collapse');
-            }
-            if ($("body").hasClass('sidebar-open'))
-            {
-                $("body").removeClass('sidebar-open');
-            }
-        }
-        else
-        {
-            if ($("body").hasClass('sidebar-collapse')){
-                $("body").removeClass('sidebar-collapse');
-            }
-        }
+        $('body').addClass('sidebar-collapse');
     }
 });